import { isFunction, map, filter, extend, omit, identity } from "lodash";
import React from "react";
import PropTypes from "prop-types";
import classNames from "classnames";
import Table from "antd/lib/table";
import FavoritesControl from "@/components/FavoritesControl";
import TimeAgo from "@/components/TimeAgo";
import { durationHumanize, formatDate, formatDateTime } from "@/lib/utils";

// `this` refers to previous function in the chain (`Columns.***`).
// Adds `sorter: true` field to column definition
function sortable(...args) {
  return extend(this(...args), { sorter: true });
}

export const Columns = {
  favorites(overrides) {
    return extend(
      {
        width: "1%",
        render: (text, item) => <FavoritesControl item={item} />,
      },
      overrides
    );
  },
  avatar(overrides, formatTitle) {
    formatTitle = isFunction(formatTitle) ? formatTitle : identity;
    return extend(
      {
        width: "1%",
        render: (user, item) => (
          <img
            src={item.user.profile_image_url}
            className="profile__image_thumb"
            alt={formatTitle(user.name, item)}
            title={formatTitle(user.name, item)}
          />
        ),
      },
      overrides
    );
  },
  date(overrides) {
    return extend(
      {
        render: text => formatDate(text),
      },
      overrides
    );
  },
  dateTime(overrides) {
    return extend(
      {
        render: text => formatDateTime(text),
      },
      overrides
    );
  },
  duration(overrides) {
    return extend(
      {
        width: "1%",
        className: "text-nowrap",
        render: text => durationHumanize(text),
      },
      overrides
    );
  },
  timeAgo(overrides) {
    return extend(
      {
        render: value => <TimeAgo date={value} />,
      },
      overrides
    );
  },
  custom(render, overrides) {
    return extend(
      {
        render,
      },
      overrides
    );
  },
};

Columns.date.sortable = sortable;
Columns.dateTime.sortable = sortable;
Columns.duration.sortable = sortable;
Columns.timeAgo.sortable = sortable;
Columns.custom.sortable = sortable;

export default class ItemsTable extends React.Component {
  static propTypes = {
    loading: PropTypes.bool,
    // eslint-disable-next-line react/forbid-prop-types
    items: PropTypes.arrayOf(PropTypes.object),
    columns: PropTypes.arrayOf(
      PropTypes.shape({
        field: PropTypes.string, // data field
        orderByField: PropTypes.string, // field to order by (defaults to `field`)
        render: PropTypes.func, // (prop, item) => text | node; `prop` is `item[field]`
        isAvailable: PropTypes.func, // return `true` to show column and `false` to hide; if omitted: show column
      })
    ),
    showHeader: PropTypes.bool,
    onRowClick: PropTypes.func, // (event, item) => void

    orderByField: PropTypes.string,
    orderByReverse: PropTypes.bool,
    toggleSorting: PropTypes.func,
  };

  static defaultProps = {
    loading: false,
    items: [],
    columns: [],
    showHeader: true,
    onRowClick: null,

    orderByField: null,
    orderByReverse: false,
    toggleSorting: () => {},
  };

  prepareColumns() {
    const { orderByField, orderByReverse, toggleSorting } = this.props;
    const orderByDirection = orderByReverse ? "descend" : "ascend";

    return map(
      map(
        filter(this.props.columns, column => (isFunction(column.isAvailable) ? column.isAvailable() : true)),
        column => extend(column, { orderByField: column.orderByField || column.field })
      ),
      (column, index) => {
        // Bind click events only to sortable columns
        const onHeaderCell = column.sorter ? () => ({ onClick: () => toggleSorting(column.orderByField) }) : null;

        // Wrap render function to pass correct arguments
        const render = isFunction(column.render) ? (text, row) => column.render(text, row.item) : identity;

        return extend(omit(column, ["field", "orderByField", "render"]), {
          key: "column" + index,
          dataIndex: "item[" + JSON.stringify(column.field) + "]",
          defaultSortOrder: column.orderByField === orderByField ? orderByDirection : null,
          onHeaderCell,
          render,
        });
      }
    );
  }

  render() {
    const columns = this.prepareColumns();
    const rows = map(this.props.items, (item, index) => ({ key: "row" + index, item }));

    // Bind events only if `onRowClick` specified
    const onTableRow = isFunction(this.props.onRowClick)
      ? row => ({
          onClick: event => {
            this.props.onRowClick(event, row.item);
          },
        })
      : null;

    const { showHeader } = this.props;

    return (
      <Table
<<<<<<< HEAD
        className={classNames('table-data', { 'ant-table-headerless': !showHeader })}
=======
        className={classNames("table-data", { "ant-table-headerless": !showHeader })}
>>>>>>> a439ab6c
        loading={this.props.loading}
        columns={columns}
        showHeader={showHeader}
        dataSource={rows}
        rowKey={row => row.key}
        pagination={false}
        onRow={onTableRow}
      />
    );
  }
}<|MERGE_RESOLUTION|>--- conflicted
+++ resolved
@@ -167,11 +167,7 @@
 
     return (
       <Table
-<<<<<<< HEAD
-        className={classNames('table-data', { 'ant-table-headerless': !showHeader })}
-=======
         className={classNames("table-data", { "ant-table-headerless": !showHeader })}
->>>>>>> a439ab6c
         loading={this.props.loading}
         columns={columns}
         showHeader={showHeader}
