<<<<<<< HEAD
import React from 'react';
import PropTypes from 'prop-types';
import Select from 'antd/lib/select';
import Input from 'antd/lib/input';
import InputNumber from 'antd/lib/input-number';
import DateParameter from '@/components/dynamic-parameters/DateParameter';
import DateRangeParameter from '@/components/dynamic-parameters/DateRangeParameter';
import { toString } from 'lodash';
import { QueryBasedParameterInput } from './QueryBasedParameterInput';

import './ParameterValueInput.less';
=======
import { isEqual, isEmpty } from "lodash";
import React from "react";
import PropTypes from "prop-types";
import Select from "antd/lib/select";
import Input from "antd/lib/input";
import InputNumber from "antd/lib/input-number";
import DateParameter from "@/components/dynamic-parameters/DateParameter";
import DateRangeParameter from "@/components/dynamic-parameters/DateRangeParameter";
import QueryBasedParameterInput from "./QueryBasedParameterInput";

import "./ParameterValueInput.less";
>>>>>>> a439ab6c

const { Option } = Select;

const multipleValuesProps = {
  maxTagCount: 3,
  maxTagTextLength: 10,
  maxTagPlaceholder: num => `+${num.length} more`,
};

class ParameterValueInput extends React.Component {
  static propTypes = {
    type: PropTypes.string,
    value: PropTypes.any, // eslint-disable-line react/forbid-prop-types
    enumOptions: PropTypes.string,
    queryId: PropTypes.number,
    parameter: PropTypes.any, // eslint-disable-line react/forbid-prop-types
    onSelect: PropTypes.func,
    className: PropTypes.string,
  };

  static defaultProps = {
    type: "text",
    value: null,
    enumOptions: "",
    queryId: null,
    parameter: null,
    onSelect: () => {},
    className: "",
  };

  constructor(props) {
    super(props);
    this.state = {
      value: props.parameter.hasPendingValue ? props.parameter.pendingValue : props.value,
      isDirty: props.parameter.hasPendingValue,
    };
  }

  componentDidUpdate = prevProps => {
    const { value, parameter } = this.props;
    // if value prop updated, reset dirty state
    if (prevProps.value !== value || prevProps.parameter !== parameter) {
      this.setState({
        value: parameter.hasPendingValue ? parameter.pendingValue : value,
        isDirty: parameter.hasPendingValue,
      });
    }
  };

  onSelect = value => {
    const isDirty = !isEqual(value, this.props.value);
    this.setState({ value, isDirty });
    this.props.onSelect(value, isDirty);
  };

  renderDateParameter() {
    const { type, parameter } = this.props;
    const { value } = this.state;
    return (
      <DateParameter
        type={type}
        className={this.props.className}
        value={value}
        parameter={parameter}
        onSelect={this.onSelect}
      />
    );
  }

  renderDateRangeParameter() {
    const { type, parameter } = this.props;
    const { value } = this.state;
    return (
      <DateRangeParameter
        type={type}
        className={this.props.className}
        value={value}
        parameter={parameter}
        onSelect={this.onSelect}
      />
    );
  }

  renderEnumInput() {
    const { enumOptions, parameter } = this.props;
    const { value } = this.state;
    const enumOptionsArray = enumOptions.split("\n").filter(v => v !== "");
    // Antd Select doesn't handle null in multiple mode
    const normalize = val => (parameter.multiValuesOptions && val === null ? [] : val);
    return (
      <Select
        className={this.props.className}
        mode={parameter.multiValuesOptions ? "multiple" : "default"}
        optionFilterProp="children"
        value={normalize(value)}
        onChange={this.onSelect}
        dropdownMatchSelectWidth={false}
        showSearch
        showArrow
        style={{ minWidth: 60 }}
        notFoundContent={isEmpty(enumOptionsArray) ? "No options available" : null}
        {...multipleValuesProps}>
        {enumOptionsArray.map(option => (
          <Option key={option} value={option}>
            {option}
          </Option>
        ))}
      </Select>
    );
  }

  renderQueryBasedInput() {
    const { queryId, parameter } = this.props;
    const { value } = this.state;
    return (
      <QueryBasedParameterInput
        className={this.props.className}
        mode={parameter.multiValuesOptions ? "multiple" : "default"}
        optionFilterProp="children"
        parameter={parameter}
        value={value}
        queryId={queryId}
        onSelect={this.onSelect}
        style={{ minWidth: 60 }}
        {...multipleValuesProps}
      />
    );
  }

  renderNumberInput() {
    const { className } = this.props;
    const { value } = this.state;

    const normalize = val => (isNaN(val) ? undefined : val);

    return (
      <InputNumber className={className} value={normalize(value)} onChange={val => this.onSelect(normalize(val))} />
    );
  }

  renderTextInput() {
    const { className } = this.props;
    const { value } = this.state;

    return (
      <Input
        className={className}
        value={value}
        data-test="TextParamInput"
        onChange={e => this.onSelect(e.target.value)}
      />
    );
  }

  renderInput() {
    const { type } = this.props;
    switch (type) {
      case "datetime-with-seconds":
      case "datetime-local":
      case "date":
        return this.renderDateParameter();
      case "datetime-range-with-seconds":
      case "datetime-range":
      case "date-range":
        return this.renderDateRangeParameter();
      case "enum":
        return this.renderEnumInput();
      case "query":
        return this.renderQueryBasedInput();
      case "number":
        return this.renderNumberInput();
      default:
        return this.renderTextInput();
    }
  }

  render() {
    const { isDirty } = this.state;

    return (
      <div className="parameter-input" data-dirty={isDirty || null} data-test="ParameterValueInput">
        {this.renderInput()}
      </div>
    );
  }
}

export default ParameterValueInput;<|MERGE_RESOLUTION|>--- conflicted
+++ resolved
@@ -1,16 +1,3 @@
-<<<<<<< HEAD
-import React from 'react';
-import PropTypes from 'prop-types';
-import Select from 'antd/lib/select';
-import Input from 'antd/lib/input';
-import InputNumber from 'antd/lib/input-number';
-import DateParameter from '@/components/dynamic-parameters/DateParameter';
-import DateRangeParameter from '@/components/dynamic-parameters/DateRangeParameter';
-import { toString } from 'lodash';
-import { QueryBasedParameterInput } from './QueryBasedParameterInput';
-
-import './ParameterValueInput.less';
-=======
 import { isEqual, isEmpty } from "lodash";
 import React from "react";
 import PropTypes from "prop-types";
@@ -22,7 +9,6 @@
 import QueryBasedParameterInput from "./QueryBasedParameterInput";
 
 import "./ParameterValueInput.less";
->>>>>>> a439ab6c
 
 const { Option } = Select;
 
