/* eslint-disable react/no-multi-comp */

<<<<<<< HEAD
import { isString, extend, each, map, includes, findIndex, find, fromPairs, clone, isEmpty } from 'lodash';
import React, { Fragment } from 'react';
import PropTypes from 'prop-types';
import classNames from 'classnames';
import Select from 'antd/lib/select';
import Table from 'antd/lib/table';
import Popover from 'antd/lib/popover';
import Button from 'antd/lib/button';
import Icon from 'antd/lib/icon';
import Tag from 'antd/lib/tag';
import Input from 'antd/lib/input';
import Radio from 'antd/lib/radio';
import Form from 'antd/lib/form';
import Tooltip from 'antd/lib/tooltip';
import ParameterValueInput from '@/components/ParameterValueInput';
import { ParameterMappingType } from '@/services/widget';
import { Parameter } from '@/services/query';
import { HelpTrigger } from '@/components/HelpTrigger';

import './ParameterMappingInput.less';
=======
import { isString, extend, each, has, map, includes, findIndex, find, fromPairs, clone, isEmpty } from "lodash";
import React, { Fragment } from "react";
import PropTypes from "prop-types";
import classNames from "classnames";
import Select from "antd/lib/select";
import Table from "antd/lib/table";
import Popover from "antd/lib/popover";
import Button from "antd/lib/button";
import Icon from "antd/lib/icon";
import Tag from "antd/lib/tag";
import Input from "antd/lib/input";
import Radio from "antd/lib/radio";
import Form from "antd/lib/form";
import Tooltip from "antd/lib/tooltip";
import ParameterValueInput from "@/components/ParameterValueInput";
import { ParameterMappingType } from "@/services/widget";
import { Parameter, cloneParameter } from "@/services/parameters";
import HelpTrigger from "@/components/HelpTrigger";

import "./ParameterMappingInput.less";
>>>>>>> a439ab6c

const { Option } = Select;

export const MappingType = {
  DashboardAddNew: "dashboard-add-new",
  DashboardMapToExisting: "dashboard-map-to-existing",
  WidgetLevel: "widget-level",
  StaticValue: "static-value",
};

export function parameterMappingsToEditableMappings(mappings, parameters, existingParameterNames = []) {
  return map(mappings, mapping => {
    const result = extend({}, mapping);
    const alreadyExists = includes(existingParameterNames, mapping.mapTo);
    result.param = find(parameters, p => p.name === mapping.name);
    switch (mapping.type) {
      case ParameterMappingType.DashboardLevel:
        result.type = alreadyExists ? MappingType.DashboardMapToExisting : MappingType.DashboardAddNew;
        result.value = null;
        break;
      case ParameterMappingType.StaticValue:
        result.type = MappingType.StaticValue;
        result.param = cloneParameter(result.param);
        result.param.setValue(result.value);
        break;
      case ParameterMappingType.WidgetLevel:
        result.type = MappingType.WidgetLevel;
        result.value = null;
        break;
      // no default
    }
    return result;
  });
}

export function editableMappingsToParameterMappings(mappings) {
  return fromPairs(
    map(
      // convert to map
      mappings,
      mapping => {
        const result = extend({}, mapping);
        switch (mapping.type) {
          case MappingType.DashboardAddNew:
            result.type = ParameterMappingType.DashboardLevel;
            result.value = null;
            break;
          case MappingType.DashboardMapToExisting:
            result.type = ParameterMappingType.DashboardLevel;
            result.value = null;
            break;
          case MappingType.StaticValue:
            result.type = ParameterMappingType.StaticValue;
            result.param = cloneParameter(mapping.param);
            result.param.setValue(result.value);
            result.value = result.param.value;
            break;
          case MappingType.WidgetLevel:
            result.type = ParameterMappingType.WidgetLevel;
            result.value = null;
            break;
          // no default
        }
        delete result.param;
        return [result.name, result];
      }
    )
  );
}

export function synchronizeWidgetTitles(sourceMappings, widgets) {
  const affectedWidgets = [];

  each(sourceMappings, sourceMapping => {
    if (sourceMapping.type === ParameterMappingType.DashboardLevel) {
      each(widgets, widget => {
        const widgetMappings = widget.options.parameterMappings;
        each(widgetMappings, widgetMapping => {
          // check if mapped to the same dashboard-level parameter
          if (
            widgetMapping.type === ParameterMappingType.DashboardLevel &&
            widgetMapping.mapTo === sourceMapping.mapTo
          ) {
            // dirty check - update only when needed
            if (widgetMapping.title !== sourceMapping.title) {
              widgetMapping.title = sourceMapping.title;
              affectedWidgets.push(widget);
            }
          }
        });
      });
    }
  });

  return affectedWidgets;
}

export class ParameterMappingInput extends React.Component {
  static propTypes = {
    mapping: PropTypes.object, // eslint-disable-line react/forbid-prop-types
    existingParamNames: PropTypes.arrayOf(PropTypes.string),
    onChange: PropTypes.func,
    inputError: PropTypes.string,
  };

  static defaultProps = {
    mapping: {},
    existingParamNames: [],
    onChange: () => {},
    inputError: null,
  };

  formItemProps = {
    labelCol: { span: 5 },
    wrapperCol: { span: 16 },
    className: "form-item",
  };

  updateSourceType = type => {
    let {
      mapping: { mapTo },
    } = this.props;
    const { existingParamNames } = this.props;

    // if mapped name doesn't already exists
    // default to first select option
    if (type === MappingType.DashboardMapToExisting && !includes(existingParamNames, mapTo)) {
      mapTo = existingParamNames[0];
    }

    this.updateParamMapping({ type, mapTo });
  };

  updateParamMapping = update => {
    const { onChange, mapping } = this.props;
    const newMapping = extend({}, mapping, update);
    if (newMapping.value !== mapping.value) {
      newMapping.param = cloneParameter(newMapping.param);
      newMapping.param.setValue(newMapping.value);
    }
    if (has(update, "type")) {
      if (update.type === MappingType.StaticValue) {
        newMapping.value = newMapping.param.value;
      } else {
        newMapping.value = null;
      }
    }
    onChange(newMapping);
  };

  renderMappingTypeSelector() {
    const noExisting = isEmpty(this.props.existingParamNames);
    return (
      <Radio.Group value={this.props.mapping.type} onChange={e => this.updateSourceType(e.target.value)}>
        <Radio className="radio" value={MappingType.DashboardAddNew} data-test="NewDashboardParameterOption">
          New dashboard parameter
        </Radio>
        <Radio className="radio" value={MappingType.DashboardMapToExisting} disabled={noExisting}>
          Existing dashboard parameter{" "}
          {noExisting ? (
            <Tooltip title="There are no dashboard parameters corresponding to this data type">
              <Icon type="question-circle" theme="filled" />
            </Tooltip>
          ) : null}
        </Radio>
        <Radio className="radio" value={MappingType.WidgetLevel} data-test="WidgetParameterOption">
          Widget parameter
        </Radio>
        <Radio className="radio" value={MappingType.StaticValue} data-test="StaticValueOption">
          Static value
        </Radio>
      </Radio.Group>
    );
  }

  renderDashboardAddNew() {
    const {
      mapping: { mapTo },
    } = this.props;
    return <Input value={mapTo} onChange={e => this.updateParamMapping({ mapTo: e.target.value })} />;
  }

  renderDashboardMapToExisting() {
    const { mapping, existingParamNames } = this.props;

    return (
      <Select
        value={mapping.mapTo}
        onChange={mapTo => this.updateParamMapping({ mapTo })}
        dropdownMatchSelectWidth={false}>
        {map(existingParamNames, name => (
          <Option value={name} key={name}>
            {name}
          </Option>
        ))}
      </Select>
    );
  }

  renderStaticValue() {
    const { mapping } = this.props;
    return (
      <ParameterValueInput
        type={mapping.param.type}
        value={mapping.param.normalizedValue}
        enumOptions={mapping.param.enumOptions}
        queryId={mapping.param.queryId}
        parameter={mapping.param}
        onSelect={value => this.updateParamMapping({ value })}
      />
    );
  }

  renderInputBlock() {
    const { mapping } = this.props;
    switch (mapping.type) {
      case MappingType.DashboardAddNew:
        return ["Key", "Enter a new parameter keyword", this.renderDashboardAddNew()];
      case MappingType.DashboardMapToExisting:
        return ["Key", "Select from a list of existing parameters", this.renderDashboardMapToExisting()];
      case MappingType.StaticValue:
        return ["Value", null, this.renderStaticValue()];
      default:
        return [];
    }
  }

  render() {
    const { inputError } = this.props;
    const [label, help, input] = this.renderInputBlock();

    return (
      <Form layout="horizontal">
        <Form.Item label="Source" {...this.formItemProps}>
          {this.renderMappingTypeSelector()}
        </Form.Item>
        <Form.Item
          style={{ height: 60, visibility: input ? "visible" : "hidden" }}
          label={label}
          {...this.formItemProps}
          validateStatus={inputError ? "error" : ""}
          help={inputError || help} // empty space so line doesn't collapse
        >
          {input}
        </Form.Item>
      </Form>
    );
  }
}

class MappingEditor extends React.Component {
  static propTypes = {
    mapping: PropTypes.object.isRequired, // eslint-disable-line react/forbid-prop-types
    existingParamNames: PropTypes.arrayOf(PropTypes.string).isRequired,
    onChange: PropTypes.func.isRequired,
  };

  constructor(props) {
    super(props);
    this.state = {
      visible: false,
      mapping: clone(this.props.mapping),
      inputError: null,
    };
  }

  onVisibleChange = visible => {
    if (visible) this.show();
    else this.hide();
  };

  onChange = mapping => {
    let inputError = null;

    if (mapping.type === MappingType.DashboardAddNew) {
      if (isEmpty(mapping.mapTo)) {
        inputError = "Keyword must have a value";
      } else if (includes(this.props.existingParamNames, mapping.mapTo)) {
        inputError = "A parameter with this name already exists";
      }
    }

    this.setState({ mapping, inputError });
  };

  save = () => {
    this.props.onChange(this.props.mapping, this.state.mapping);
    this.hide();
  };

  show = () => {
    this.setState({
      visible: true,
      mapping: clone(this.props.mapping), // restore original state
    });
  };

  hide = () => {
    this.setState({ visible: false });
  };

  renderContent() {
    const { mapping, inputError } = this.state;

    return (
      <div className="parameter-mapping-editor" data-test="EditParamMappingPopover">
        <header>
          Edit Source and Value <HelpTrigger type="VALUE_SOURCE_OPTIONS" />
        </header>
        <ParameterMappingInput
          mapping={mapping}
          existingParamNames={this.props.existingParamNames}
          onChange={this.onChange}
          inputError={inputError}
        />
        <footer>
          <Button onClick={this.hide}>Cancel</Button>
          <Button onClick={this.save} disabled={!!inputError} type="primary">
            OK
          </Button>
        </footer>
      </div>
    );
  }

  render() {
    const { visible, mapping } = this.state;
    return (
      <Popover
        placement="left"
        trigger="click"
        content={this.renderContent()}
        visible={visible}
        onVisibleChange={this.onVisibleChange}>
        <Button size="small" type="dashed" data-test={`EditParamMappingButon-${mapping.param.name}`}>
          <Icon type="edit" />
        </Button>
      </Popover>
    );
  }
}

class TitleEditor extends React.Component {
  static propTypes = {
    existingParams: PropTypes.arrayOf(PropTypes.object),
    mapping: PropTypes.object.isRequired, // eslint-disable-line react/forbid-prop-types
    onChange: PropTypes.func.isRequired,
  };

  static defaultProps = {
    existingParams: [],
  };

  state = {
    showPopup: false,
    title: "", // will be set on editing
  };

  onPopupVisibleChange = showPopup => {
    this.setState({
      showPopup,
      title: showPopup ? this.getMappingTitle() : "",
    });
  };

  onEditingTitleChange = event => {
    this.setState({ title: event.target.value });
  };

  getMappingTitle() {
    let { mapping } = this.props;

    if (isString(mapping.title) && mapping.title !== "") {
      return mapping.title;
    }

    // if mapped to dashboard, find source param and return it's title
    if (mapping.type === MappingType.DashboardMapToExisting) {
      const source = find(this.props.existingParams, { name: mapping.mapTo });
      if (source) {
        mapping = source;
      }
    }

    return mapping.title || mapping.param.title;
  }

  save = () => {
    const newMapping = extend({}, this.props.mapping, { title: this.state.title });
    this.props.onChange(newMapping);
    this.hide();
  };

  hide = () => {
    this.setState({ showPopup: false });
  };

  renderPopover() {
    const {
      param: { title: paramTitle },
    } = this.props.mapping;

    return (
      <div className="parameter-mapping-title-editor">
        <Input
          size="small"
          value={this.state.title}
          placeholder={paramTitle}
          onChange={this.onEditingTitleChange}
          onPressEnter={this.save}
          maxLength={100}
          autoFocus
        />
        <Button size="small" type="dashed" onClick={this.hide}>
          <Icon type="close" />
        </Button>
        <Button size="small" type="dashed" onClick={this.save}>
          <Icon type="check" />
        </Button>
      </div>
    );
  }

  renderEditButton() {
    const { mapping } = this.props;
    if (mapping.type === MappingType.StaticValue) {
      return (
        <Tooltip placement="right" title="Titles for static values don't appear in widgets">
          <i className="fa fa-eye-slash" />
        </Tooltip>
      );
    }
    return (
      <Popover
        placement="right"
        trigger="click"
        content={this.renderPopover()}
        visible={this.state.showPopup}
        onVisibleChange={this.onPopupVisibleChange}>
        <Button size="small" type="dashed">
          <Icon type="edit" />
        </Button>
      </Popover>
    );
  }

  render() {
    const { mapping } = this.props;
    // static value are non-editable hence disabled
    const disabled = mapping.type === MappingType.StaticValue;

    return (
      <div className={classNames("parameter-mapping-title", { disabled })}>
        <span className="text">{this.getMappingTitle()}</span>
        {this.renderEditButton()}
      </div>
    );
  }
}

export class ParameterMappingListInput extends React.Component {
  static propTypes = {
    mappings: PropTypes.arrayOf(PropTypes.object),
    existingParams: PropTypes.arrayOf(PropTypes.object),
    onChange: PropTypes.func,
  };

  static defaultProps = {
    mappings: [],
    existingParams: [],
    onChange: () => {},
  };

  static getStringValue(value) {
    // null
    if (!value) {
      return "";
    }

    // range
    if (value instanceof Object && "start" in value && "end" in value) {
      return `${value.start} ~ ${value.end}`;
    }

    // just to be safe, array or object
    if (typeof value === "object") {
      return map(value, v => this.getStringValue(v)).join(", ");
    }

    // rest
    return value.toString();
  }

  static getDefaultValue(mapping, existingParams) {
    const { type, mapTo, name } = mapping;
    let { param } = mapping;

    // if mapped to another param, swap 'em
    if (type === MappingType.DashboardMapToExisting && mapTo !== name) {
      const mappedTo = find(existingParams, { name: mapTo });
      if (mappedTo) {
        // just being safe
        param = mappedTo;
      }

      // static type is different since it's fed param.normalizedValue
    } else if (type === MappingType.StaticValue) {
      param = cloneParameter(param).setValue(mapping.value);
    }

    let value = Parameter.getExecutionValue(param);

    // in case of dynamic value display the name instead of value
    if (param.hasDynamicValue) {
      value = param.normalizedValue.name;
    }

    return this.getStringValue(value);
  }

  static getSourceTypeLabel({ type, mapTo }) {
    switch (type) {
      case MappingType.DashboardAddNew:
      case MappingType.DashboardMapToExisting:
        return (
          <Fragment>
            Dashboard <Tag className="tag">{mapTo}</Tag>
          </Fragment>
        );
      case MappingType.WidgetLevel:
        return "Widget parameter";
      case MappingType.StaticValue:
        return "Static value";
      default:
        return ""; // won't happen (typescript-ftw)
    }
  }

  updateParamMapping(oldMapping, newMapping) {
    const mappings = [...this.props.mappings];
    const index = findIndex(mappings, oldMapping);
    if (index >= 0) {
      // This should be the only possible case, but need to handle `else` too
      mappings[index] = newMapping;
    } else {
      mappings.push(newMapping);
    }
    this.props.onChange(mappings);
  }

  render() {
    const { existingParams } = this.props; // eslint-disable-line react/prop-types
    const dataSource = this.props.mappings.map(mapping => ({ mapping }));

    return (
      <div className="parameters-mapping-list">
        <Table dataSource={dataSource} size="middle" pagination={false} rowKey={(record, idx) => `row${idx}`}>
          <Table.Column
            title="Title"
            dataIndex="mapping"
            key="title"
            render={mapping => (
              <TitleEditor
                existingParams={existingParams}
                mapping={mapping}
                onChange={newMapping => this.updateParamMapping(mapping, newMapping)}
              />
            )}
          />
          <Table.Column
            title="Keyword"
            dataIndex="mapping"
            key="keyword"
            className="keyword"
            render={mapping => <code>{`{{ ${mapping.name} }}`}</code>}
          />
          <Table.Column
            title="Default Value"
            dataIndex="mapping"
            key="value"
            render={mapping => this.constructor.getDefaultValue(mapping, this.props.existingParams)}
          />
          <Table.Column
            title="Value Source"
            dataIndex="mapping"
            key="source"
            render={mapping => {
              const existingParamsNames = existingParams
                .filter(({ type }) => type === mapping.param.type) // exclude mismatching param types
                .map(({ name }) => name); // keep names only

              return (
                <Fragment>
                  {this.constructor.getSourceTypeLabel(mapping)}{" "}
                  <MappingEditor
                    mapping={mapping}
                    existingParamNames={existingParamsNames}
                    onChange={(oldMapping, newMapping) => this.updateParamMapping(oldMapping, newMapping)}
                  />
                </Fragment>
              );
            }}
          />
        </Table>
      </div>
    );
  }
}<|MERGE_RESOLUTION|>--- conflicted
+++ resolved
@@ -1,27 +1,5 @@
 /* eslint-disable react/no-multi-comp */
 
-<<<<<<< HEAD
-import { isString, extend, each, map, includes, findIndex, find, fromPairs, clone, isEmpty } from 'lodash';
-import React, { Fragment } from 'react';
-import PropTypes from 'prop-types';
-import classNames from 'classnames';
-import Select from 'antd/lib/select';
-import Table from 'antd/lib/table';
-import Popover from 'antd/lib/popover';
-import Button from 'antd/lib/button';
-import Icon from 'antd/lib/icon';
-import Tag from 'antd/lib/tag';
-import Input from 'antd/lib/input';
-import Radio from 'antd/lib/radio';
-import Form from 'antd/lib/form';
-import Tooltip from 'antd/lib/tooltip';
-import ParameterValueInput from '@/components/ParameterValueInput';
-import { ParameterMappingType } from '@/services/widget';
-import { Parameter } from '@/services/query';
-import { HelpTrigger } from '@/components/HelpTrigger';
-
-import './ParameterMappingInput.less';
-=======
 import { isString, extend, each, has, map, includes, findIndex, find, fromPairs, clone, isEmpty } from "lodash";
 import React, { Fragment } from "react";
 import PropTypes from "prop-types";
@@ -42,7 +20,6 @@
 import HelpTrigger from "@/components/HelpTrigger";
 
 import "./ParameterMappingInput.less";
->>>>>>> a439ab6c
 
 const { Option } = Select;
 
