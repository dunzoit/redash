import { includes, words, capitalize, clone, isNull } from "lodash";
import React, { useState, useEffect } from "react";
import PropTypes from "prop-types";
import Checkbox from "antd/lib/checkbox";
import Modal from "antd/lib/modal";
import Form from "antd/lib/form";
import Button from "antd/lib/button";
import Select from "antd/lib/select";
import Input from "antd/lib/input";
import Divider from "antd/lib/divider";
import { wrap as wrapDialog, DialogPropType } from "@/components/DialogWrapper";
import QuerySelector from "@/components/QuerySelector";
import { Query } from "@/services/query";

const { Option } = Select;
const formItemProps = { labelCol: { span: 6 }, wrapperCol: { span: 16 } };

function getDefaultTitle(text) {
  return capitalize(words(text).join(" ")); // humanize
}

function isTypeDateRange(type) {
  return /-range/.test(type);
}

function joinExampleList(multiValuesOptions) {
  const { prefix, suffix } = multiValuesOptions;
  return ["value1", "value2", "value3"].map(value => `${prefix}${value}${suffix}`).join(",");
}

function NameInput({ name, type, onChange, existingNames, setValidation }) {
  let helpText = "";
  let validateStatus = "";

  if (!name) {
    helpText = "Choose a keyword for this parameter";
    setValidation(false);
  } else if (includes(existingNames, name)) {
    helpText = "Parameter with this name already exists";
    setValidation(false);
    validateStatus = "error";
  } else {
    if (isTypeDateRange(type)) {
      helpText = (
        <React.Fragment>
          Appears in query as{" "}
          <code style={{ display: "inline-block", color: "inherit" }}>{`{{${name}.start}} {{${name}.end}}`}</code>
        </React.Fragment>
      );
    }
    setValidation(true);
  }

  return (
    <Form.Item required label="Keyword" help={helpText} validateStatus={validateStatus} {...formItemProps}>
      <Input onChange={e => onChange(e.target.value)} autoFocus />
    </Form.Item>
  );
}

NameInput.propTypes = {
  name: PropTypes.string.isRequired,
  onChange: PropTypes.func.isRequired,
  existingNames: PropTypes.arrayOf(PropTypes.string).isRequired,
  setValidation: PropTypes.func.isRequired,
  type: PropTypes.string.isRequired,
};

function EditParameterSettingsDialog(props) {
  const [param, setParam] = useState(clone(props.parameter));
  const [isNameValid, setIsNameValid] = useState(true);
  const [initialQuery, setInitialQuery] = useState();

  const isNew = !props.parameter.name;

  // fetch query by id
  useEffect(() => {
    const queryId = props.parameter.queryId;
    if (queryId) {
      Query.get({ id: queryId }).then(setInitialQuery);
    }
  }, [props.parameter.queryId]);

  function isFulfilled() {
    // name
    if (!isNameValid) {
      return false;
    }

    // title
    if (param.title === "") {
      return false;
    }

    // query
    if (param.type === "query" && !param.queryId) {
      return false;
    }

    return true;
  }

  function onConfirm(e) {
    // update title to default
    if (!param.title) {
      // forced to do this cause param won't update in time for save
      param.title = getDefaultTitle(param.name);
      setParam(param);
    }

    props.dialog.close(param);

    e.preventDefault(); // stops form redirect
  }

  return (
    <Modal
      {...props.dialog.props}
      title={isNew ? "Add Parameter" : param.name}
      width={600}
      footer={[
        <Button key="cancel" onClick={props.dialog.dismiss}>
          Cancel
        </Button>,
        <Button
          key="submit"
          htmlType="submit"
          disabled={!isFulfilled()}
          type="primary"
          form="paramForm"
          data-test="SaveParameterSettings">
          {isNew ? "Add Parameter" : "OK"}
        </Button>,
      ]}>
      <Form layout="horizontal" onSubmit={onConfirm} id="paramForm">
        {isNew && (
          <NameInput
            name={param.name}
            onChange={name => setParam({ ...param, name })}
            setValidation={setIsNameValid}
            existingNames={props.existingParams}
            type={param.type}
          />
        )}
        <Form.Item label="Title" {...formItemProps}>
          <Input
            value={isNull(param.title) ? getDefaultTitle(param.name) : param.title}
            onChange={e => setParam({ ...param, title: e.target.value })}
            data-test="ParameterTitleInput"
          />
        </Form.Item>
        <Form.Item label="Type" {...formItemProps}>
          <Select value={param.type} onChange={type => setParam({ ...param, type })} data-test="ParameterTypeSelect">
            <Option value="text" data-test="TextParameterTypeOption">
              Text
            </Option>
            <Option value="number" data-test="NumberParameterTypeOption">
              Number
            </Option>
            <Option value="enum">Dropdown List</Option>
            <Option value="query">Query Based Dropdown List</Option>
            <Option disabled key="dv1">
              <Divider className="select-option-divider" />
            </Option>
            <Option value="date" data-test="DateParameterTypeOption">
              Date
            </Option>
            <Option value="datetime-local" data-test="DateTimeParameterTypeOption">
              Date and Time
            </Option>
            <Option value="datetime-with-seconds">Date and Time (with seconds)</Option>
            <Option disabled key="dv2">
              <Divider className="select-option-divider" />
            </Option>
            <Option value="date-range" data-test="DateRangeParameterTypeOption">
              Date Range
            </Option>
            <Option value="datetime-range">Date and Time Range</Option>
            <Option value="datetime-range-with-seconds">Date and Time Range (with seconds)</Option>
          </Select>
        </Form.Item>
<<<<<<< HEAD
        {param.type === 'enum' && (
=======
        {param.type === "enum" && (
>>>>>>> a439ab6c
          <Form.Item label="Values" help="Dropdown list values (newline delimited)" {...formItemProps}>
            <Input.TextArea
              rows={3}
              value={param.enumOptions}
              onChange={e => setParam({ ...param, enumOptions: e.target.value })}
            />
          </Form.Item>
        )}
        {param.type === "query" && (
          <Form.Item label="Query" help="Select query to load dropdown values from" {...formItemProps}>
            <QuerySelector
              selectedQuery={initialQuery}
              onChange={q => setParam({ ...param, queryId: q && q.id })}
              type="select"
            />
          </Form.Item>
        )}
        {(param.type === "enum" || param.type === "query") && (
          <Form.Item className="m-b-0" label=" " colon={false} {...formItemProps}>
            <Checkbox
              defaultChecked={!!param.multiValuesOptions}
              onChange={e =>
                setParam({
                  ...param,
                  multiValuesOptions: e.target.checked
                    ? {
                        prefix: "",
                        suffix: "",
                        separator: ",",
                      }
                    : null,
                })
              }
              data-test="AllowMultipleValuesCheckbox">
              Allow multiple values
            </Checkbox>
          </Form.Item>
        )}
        {(param.type === "enum" || param.type === "query") && param.multiValuesOptions && (
          <Form.Item
            label="Quotation"
            help={
              <React.Fragment>
                Placed in query as: <code>{joinExampleList(param.multiValuesOptions)}</code>
              </React.Fragment>
            }
            {...formItemProps}>
            <Select
              value={param.multiValuesOptions.prefix}
              onChange={quoteOption =>
                setParam({
                  ...param,
                  multiValuesOptions: {
                    ...param.multiValuesOptions,
                    prefix: quoteOption,
                    suffix: quoteOption,
                  },
                })
              }
              data-test="QuotationSelect">
              <Option value="">None (default)</Option>
              <Option value="'">Single Quotation Mark</Option>
              <Option value={'"'} data-test="DoubleQuotationMarkOption">
                Double Quotation Mark
              </Option>
            </Select>
          </Form.Item>
        )}
      </Form>
    </Modal>
  );
}

EditParameterSettingsDialog.propTypes = {
  parameter: PropTypes.object.isRequired, // eslint-disable-line react/forbid-prop-types
  dialog: DialogPropType.isRequired,
  existingParams: PropTypes.arrayOf(PropTypes.string),
};

EditParameterSettingsDialog.defaultProps = {
  existingParams: [],
};

export default wrapDialog(EditParameterSettingsDialog);<|MERGE_RESOLUTION|>--- conflicted
+++ resolved
@@ -179,11 +179,7 @@
             <Option value="datetime-range-with-seconds">Date and Time Range (with seconds)</Option>
           </Select>
         </Form.Item>
-<<<<<<< HEAD
-        {param.type === 'enum' && (
-=======
         {param.type === "enum" && (
->>>>>>> a439ab6c
           <Form.Item label="Values" help="Dropdown list values (newline delimited)" {...formItemProps}>
             <Input.TextArea
               rows={3}
