import { axios } from "@/services/axios";
import notification from "@/services/notification";

export default {
<<<<<<< HEAD
  get: () => $http.get('api/settings/organization').then(response => response.data),
  save: (data, message = 'Settings changes saved.') => $http
    .post('api/settings/organization', data)
    .then((response) => {
      notification.success(message);
      return response.data;
    })
    .catch(() => {
      notification.error('Failed saving changes.');
    }),
=======
  get: () => axios.get("api/settings/organization"),
  save: (data, message = "Settings changes saved.") =>
    axios
      .post("api/settings/organization", data)
      .then(data => {
        notification.success(message);
        return data;
      })
      .catch(() => {
        notification.error("Failed saving changes.");
      }),
>>>>>>> a439ab6c
};<|MERGE_RESOLUTION|>--- conflicted
+++ resolved
@@ -2,18 +2,6 @@
 import notification from "@/services/notification";
 
 export default {
-<<<<<<< HEAD
-  get: () => $http.get('api/settings/organization').then(response => response.data),
-  save: (data, message = 'Settings changes saved.') => $http
-    .post('api/settings/organization', data)
-    .then((response) => {
-      notification.success(message);
-      return response.data;
-    })
-    .catch(() => {
-      notification.error('Failed saving changes.');
-    }),
-=======
   get: () => axios.get("api/settings/organization"),
   save: (data, message = "Settings changes saved.") =>
     axios
@@ -25,5 +13,4 @@
       .catch(() => {
         notification.error("Failed saving changes.");
       }),
->>>>>>> a439ab6c
 };