import moment from "moment";
import debug from "debug";
import Mustache from "mustache";
import { axios } from "@/services/axios";
import {
  zipObject,
  isEmpty,
  isArray,
  map,
  filter,
  includes,
  union,
  uniq,
  has,
  identity,
  extend,
  each,
  some,
  clone,
  find,
} from "lodash";
import location from "@/services/location";

import { Parameter, createParameter } from "./parameters";
import { currentUser } from "./auth";
import QueryResult from "./query-result";

Mustache.escape = identity; // do not html-escape values

const logger = debug("redash:services:query");

function collectParams(parts) {
  let parameters = [];

  parts.forEach(part => {
    if (part[0] === "name" || part[0] === "&") {
      parameters.push(part[1].split(".")[0]);
    } else if (part[0] === "#") {
      parameters = union(parameters, collectParams(part[4]));
    }
  });

  return parameters;
}

<<<<<<< HEAD
function isEmptyValue(value) {
  return isNull(value) || isUndefined(value) || (value === '') || (isArray(value) && value.length === 0);
}

function isDateParameter(paramType) {
  return includes(['date', 'datetime-local', 'datetime-with-seconds'], paramType);
}
=======
export class Query {
  constructor(query) {
    extend(this, query);
>>>>>>> a439ab6c

    if (!has(this, "options")) {
      this.options = {};
    }

    if (!isArray(this.options.parameters)) {
      this.options.parameters = [];
    }
  }

  isNew() {
    return this.id === undefined;
  }

  hasDailySchedule() {
    return this.schedule && this.schedule.match(/\d\d:\d\d/) !== null;
  }

  scheduleInLocalTime() {
    const parts = this.schedule.split(":");
    return moment
      .utc()
      .hour(parts[0])
      .minute(parts[1])
      .local()
      .format("HH:mm");
  }

  hasResult() {
    return !!(this.latest_query_data || this.latest_query_data_id);
  }

  paramsRequired() {
    return this.getParameters().isRequired();
  }

<<<<<<< HEAD
  get hasDynamicValue() {
    if (isDateParameter(this.type)) {
      return isDynamicDate(this.value);
    }
    if (isDateRangeParameter(this.type)) {
      return isDynamicDateRange(this.value);
    }
    return false;
  }

  get dynamicValue() {
    if (isDateParameter(this.type)) {
      return getDynamicDate(this.value);
    }
    if (isDateRangeParameter(this.type)) {
      return getDynamicDateRange(this.value);
    }
    return false;
  }

  getValue(extra = {}) {
    return this.constructor.getValue(this, extra);
  }

  static getValue(param, extra = {}) {
    const { value, type, useCurrentDateTime, multiValuesOptions } = param;
    if (isDateRangeParameter(type) && param.hasDynamicValue) {
      const { dynamicValue } = param;
      if (dynamicValue) {
        const dateRange = dynamicValue.value();
        return {
          start: dateRange[0].format(DATETIME_FORMATS[type]),
          end: dateRange[1].format(DATETIME_FORMATS[type]),
        };
=======
  hasParameters() {
    return this.getParametersDefs().length > 0;
  }

  prepareQueryResultExecution(execute, maxAge) {
    const parameters = this.getParameters();
    const missingParams = parameters.getMissing();

    if (missingParams.length > 0) {
      let paramsWord = "parameter";
      let valuesWord = "value";
      if (missingParams.length > 1) {
        paramsWord = "parameters";
        valuesWord = "values";
>>>>>>> a439ab6c
      }

      return new QueryResult({
        job: {
          error: `missing ${valuesWord} for ${missingParams.join(", ")} ${paramsWord}.`,
          status: 4,
        },
      });
    }

    if (parameters.isRequired()) {
      // Need to clear latest results, to make sure we don't use results for different params.
      this.latest_query_data = null;
      this.latest_query_data_id = null;
    }

<<<<<<< HEAD
    if (isEmptyValue(value)) {
      // keep support for existing useCurentDateTime (not available in UI)
      if (
        includes(['date', 'datetime-local', 'datetime-with-seconds'], type) &&
        useCurrentDateTime
      ) {
        return moment().format(DATETIME_FORMATS[type]);
=======
    if (this.latest_query_data && maxAge !== 0) {
      if (!this.queryResult) {
        this.queryResult = new QueryResult({
          query_result: this.latest_query_data,
        });
>>>>>>> a439ab6c
      }
    } else if (this.latest_query_data_id && maxAge !== 0) {
      if (!this.queryResult) {
        this.queryResult = QueryResult.getById(this.id, this.latest_query_data_id);
      }
    } else {
      this.queryResult = execute();
    }

    return this.queryResult;
  }

  getQueryResult(maxAge) {
    const execute = () => QueryResult.getByQueryId(this.id, this.getParameters().getExecutionValues(), maxAge);
    return this.prepareQueryResultExecution(execute, maxAge);
  }

  getQueryResultByText(maxAge, selectedQueryText) {
    const queryText = selectedQueryText || this.query;
    if (!queryText) {
      return new QueryResultError("Can't execute empty query.");
    }

    const parameters = this.getParameters().getExecutionValues({ joinListValues: true });
    const execute = () => QueryResult.get(this.data_source_id, queryText, parameters, maxAge, this.id);
    return this.prepareQueryResultExecution(execute, maxAge);
  }

  getUrl(source, hash) {
    let url = `queries/${this.id}`;

    if (source) {
      url += "/source";
    }

    let params = {};
    if (this.getParameters().isRequired()) {
      this.getParametersDefs().forEach(param => {
        extend(params, param.toUrlParams());
      });
    }
    Object.keys(params).forEach(key => params[key] == null && delete params[key]);
    params = map(params, (value, name) => `${encodeURIComponent(name)}=${encodeURIComponent(value)}`).join("&");

    if (params !== "") {
      url += `?${params}`;
    }

    if (hash) {
      url += `#${hash}`;
    }

    return url;
  }

<<<<<<< HEAD
  get hasPendingValue() {
    // normalize empty values
    const pendingValue = isEmptyValue(this.pendingValue) ? null : this.pendingValue;
    const value = isEmptyValue(this.value) ? null : this.value;

    return this.pendingValue !== undefined && pendingValue !== value;
=======
  getQueryResultPromise() {
    return this.getQueryResult().toPromise();
>>>>>>> a439ab6c
  }

  getParameters() {
    if (!this.$parameters) {
      this.$parameters = new Parameters(this, location.search);
    }

    return this.$parameters;
  }

  getParametersDefs(update = true) {
    return this.getParameters().get(update);
  }

  favorite() {
    return Query.favorite(this);
  }

  unfavorite() {
    return Query.unfavorite(this);
  }

  clone() {
    const newQuery = clone(this);
    newQuery.$parameters = null;
    newQuery.getParameters();
    return newQuery;
  }
}

class Parameters {
  constructor(query, queryString) {
    this.query = query;
    this.updateParameters();
    this.initFromQueryString(queryString);
  }

  parseQuery() {
    const fallback = () => map(this.query.options.parameters, i => i.name);

    let parameters = [];
    if (this.query.query !== undefined) {
      try {
        const parts = Mustache.parse(this.query.query);
        parameters = uniq(collectParams(parts));
      } catch (e) {
        logger("Failed parsing parameters: ", e);
        // Return current parameters so we don't reset the list
        parameters = fallback();
      }
    } else {
      parameters = fallback();
    }

    return parameters;
  }

  updateParameters(update) {
    if (this.query.query === this.cachedQueryText) {
      const parameters = this.query.options.parameters;
      const hasUnprocessedParameters = find(parameters, p => !(p instanceof Parameter));
      if (hasUnprocessedParameters) {
        this.query.options.parameters = map(parameters, p =>
          p instanceof Parameter ? p : createParameter(p, this.query.id)
        );
      }
      return;
    }

    this.cachedQueryText = this.query.query;
    const parameterNames = update ? this.parseQuery() : map(this.query.options.parameters, p => p.name);

    this.query.options.parameters = this.query.options.parameters || [];

    const parametersMap = {};
    this.query.options.parameters.forEach(param => {
      parametersMap[param.name] = param;
    });

    parameterNames.forEach(param => {
      if (!has(parametersMap, param)) {
        this.query.options.parameters.push(
          createParameter({
            title: param,
            name: param,
            type: "text",
            value: null,
            global: false,
          })
        );
      }
    });

    const parameterExists = p => includes(parameterNames, p.name);
    const parameters = this.query.options.parameters;
    this.query.options.parameters = parameters
      .filter(parameterExists)
      .map(p => (p instanceof Parameter ? p : createParameter(p, this.query.id)));
  }

  initFromQueryString(query) {
    this.get().forEach(param => {
      param.fromUrlParams(query);
    });
  }

  get(update = true) {
    this.updateParameters(update);
    return this.query.options.parameters;
  }

  add(parameterDef) {
    this.query.options.parameters = this.query.options.parameters.filter(p => p.name !== parameterDef.name);
    const param = createParameter(parameterDef);
    this.query.options.parameters.push(param);
    return param;
  }

  getMissing() {
    return map(
      filter(this.get(), p => p.isEmpty),
      i => i.title
    );
  }

  isRequired() {
    return !isEmpty(this.get());
  }

  getExecutionValues(extra = {}) {
    const params = this.get();
    return zipObject(
      map(params, i => i.name),
      map(params, i => i.getExecutionValue(extra))
    );
  }

  hasPendingValues() {
    return some(this.get(), p => p.hasPendingValue);
  }

  applyPendingValues() {
    each(this.get(), p => p.applyPendingValue());
  }

  toUrlParams() {
    if (this.get().length === 0) {
      return "";
    }

    const params = Object.assign(...this.get().map(p => p.toUrlParams()));
    Object.keys(params).forEach(key => params[key] == null && delete params[key]);
    return Object.keys(params)
      .map(k => `${encodeURIComponent(k)}=${encodeURIComponent(params[k])}`)
      .join("&");
  }
}

export class QueryResultError {
  constructor(errorMessage) {
    this.errorMessage = errorMessage;
    this.updatedAt = moment.utc();
  }

  getUpdatedAt() {
    return this.updatedAt;
  }

  getError() {
    return this.errorMessage;
  }

  toPromise() {
    return Promise.reject(this);
  }

  // eslint-disable-next-line class-methods-use-this
  getStatus() {
    return "failed";
  }

  // eslint-disable-next-line class-methods-use-this
  getData() {
    return null;
  }

  // eslint-disable-next-line class-methods-use-this
  getLog() {
    return null;
  }
}

const getQuery = query => new Query(query);
const saveOrCreateUrl = data => (data.id ? `api/queries/${data.id}` : "api/queries");
const mapResults = data => ({ ...data, results: map(data.results, getQuery) });

const QueryService = {
  query: params => axios.get("api/queries", { params }).then(mapResults),
  get: data => axios.get(`api/queries/${data.id}`, data).then(getQuery),
  save: data => axios.post(saveOrCreateUrl(data), data).then(getQuery),
  delete: data => axios.delete(`api/queries/${data.id}`),
  recent: params => axios.get(`api/queries/recent`, { params }).then(data => map(data, getQuery)),
  archive: params => axios.get(`api/queries/archive`, { params }).then(mapResults),
  myQueries: params => axios.get("api/queries/my", { params }).then(mapResults),
  fork: ({ id }) => axios.post(`api/queries/${id}/fork`, { id }).then(getQuery),
  resultById: data => axios.get(`api/queries/${data.id}/results.json`),
  asDropdown: data => axios.get(`api/queries/${data.id}/dropdown`),
  associatedDropdown: ({ queryId, dropdownQueryId }) =>
    axios.get(`api/queries/${queryId}/dropdowns/${dropdownQueryId}`),
  favorites: params => axios.get("api/queries/favorites", { params }).then(mapResults),
  favorite: data => axios.post(`api/queries/${data.id}/favorite`),
  unfavorite: data => axios.delete(`api/queries/${data.id}/favorite`),
};

QueryService.newQuery = function newQuery() {
  return new Query({
    query: "",
    name: "New Query",
    schedule: null,
    user: currentUser,
    options: {},
    tags: [],
    can_edit: true,
  });
};

QueryService.format = function formatQuery(syntax, query) {
  if (syntax === "json") {
    try {
      const formatted = JSON.stringify(JSON.parse(query), " ", 4);
      return Promise.resolve(formatted);
    } catch (err) {
      return Promise.reject(String(err));
    }
  } else if (syntax === "sql") {
    return axios.post("api/queries/format", { query }).then(data => data.query);
  } else {
    return Promise.reject("Query formatting is not supported for your data source syntax.");
  }
};

extend(Query, QueryService);<|MERGE_RESOLUTION|>--- conflicted
+++ resolved
@@ -43,19 +43,9 @@
   return parameters;
 }
 
-<<<<<<< HEAD
-function isEmptyValue(value) {
-  return isNull(value) || isUndefined(value) || (value === '') || (isArray(value) && value.length === 0);
-}
-
-function isDateParameter(paramType) {
-  return includes(['date', 'datetime-local', 'datetime-with-seconds'], paramType);
-}
-=======
 export class Query {
   constructor(query) {
     extend(this, query);
->>>>>>> a439ab6c
 
     if (!has(this, "options")) {
       this.options = {};
@@ -92,42 +82,6 @@
     return this.getParameters().isRequired();
   }
 
-<<<<<<< HEAD
-  get hasDynamicValue() {
-    if (isDateParameter(this.type)) {
-      return isDynamicDate(this.value);
-    }
-    if (isDateRangeParameter(this.type)) {
-      return isDynamicDateRange(this.value);
-    }
-    return false;
-  }
-
-  get dynamicValue() {
-    if (isDateParameter(this.type)) {
-      return getDynamicDate(this.value);
-    }
-    if (isDateRangeParameter(this.type)) {
-      return getDynamicDateRange(this.value);
-    }
-    return false;
-  }
-
-  getValue(extra = {}) {
-    return this.constructor.getValue(this, extra);
-  }
-
-  static getValue(param, extra = {}) {
-    const { value, type, useCurrentDateTime, multiValuesOptions } = param;
-    if (isDateRangeParameter(type) && param.hasDynamicValue) {
-      const { dynamicValue } = param;
-      if (dynamicValue) {
-        const dateRange = dynamicValue.value();
-        return {
-          start: dateRange[0].format(DATETIME_FORMATS[type]),
-          end: dateRange[1].format(DATETIME_FORMATS[type]),
-        };
-=======
   hasParameters() {
     return this.getParametersDefs().length > 0;
   }
@@ -142,7 +96,6 @@
       if (missingParams.length > 1) {
         paramsWord = "parameters";
         valuesWord = "values";
->>>>>>> a439ab6c
       }
 
       return new QueryResult({
@@ -159,21 +112,11 @@
       this.latest_query_data_id = null;
     }
 
-<<<<<<< HEAD
-    if (isEmptyValue(value)) {
-      // keep support for existing useCurentDateTime (not available in UI)
-      if (
-        includes(['date', 'datetime-local', 'datetime-with-seconds'], type) &&
-        useCurrentDateTime
-      ) {
-        return moment().format(DATETIME_FORMATS[type]);
-=======
     if (this.latest_query_data && maxAge !== 0) {
       if (!this.queryResult) {
         this.queryResult = new QueryResult({
           query_result: this.latest_query_data,
         });
->>>>>>> a439ab6c
       }
     } else if (this.latest_query_data_id && maxAge !== 0) {
       if (!this.queryResult) {
@@ -229,17 +172,8 @@
     return url;
   }
 
-<<<<<<< HEAD
-  get hasPendingValue() {
-    // normalize empty values
-    const pendingValue = isEmptyValue(this.pendingValue) ? null : this.pendingValue;
-    const value = isEmptyValue(this.value) ? null : this.value;
-
-    return this.pendingValue !== undefined && pendingValue !== value;
-=======
   getQueryResultPromise() {
     return this.getQueryResult().toPromise();
->>>>>>> a439ab6c
   }
 
   getParameters() {
