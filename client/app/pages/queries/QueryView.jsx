--- conflicted
+++ resolved
@@ -127,7 +127,6 @@
             )
           }
         />
-<<<<<<< HEAD
         {(query.description || addingDescription) && (
           <div className={cx("m-t-5 m-l-15 m-r-15", { hidden: fullscreen })}>
             <EditInPlace
@@ -148,24 +147,6 @@
       <div className="query-view-content">
         {query.hasParameters() && (
           <div className={cx("bg-white tiled p-15 m-t-15 m-l-15 m-r-15", { hidden: fullscreen })}>
-=======
-        <div className="tiled bg-white p-15">
-          <EditInPlace
-            className="w-100"
-            value={query.description}
-            isEditable={queryFlags.canEdit}
-            onDone={updateQueryDescription}
-            placeholder="Add description"
-            ignoreBlanks={false}
-            editorProps={{ autosize: { minRows: 2, maxRows: 4 } }}
-            multiline
-          />
-          <Divider />
-          <QueryMetadata layout="horizontal" query={query} dataSource={dataSource} onEditSchedule={editSchedule} />
-        </div>
-        <div className="query-content tiled bg-white p-15 m-t-15">
-          {query.hasParameters() && (
->>>>>>> 7a34a768
             <Parameters
               parameters={parameters}
               onValuesChange={() => {
