import { get } from "lodash";
import React from "react";

import Button from "antd/lib/button";
import Modal from "antd/lib/modal";
import routeWithUserSession from "@/components/ApplicationArea/routeWithUserSession";
import navigateTo from "@/components/ApplicationArea/navigateTo";
import Paginator from "@/components/Paginator";
import QuerySnippetDialog from "@/components/query-snippets/QuerySnippetDialog";

import { wrap as itemsList, ControllerType } from "@/components/items-list/ItemsList";
import { ResourceItemsSource } from "@/components/items-list/classes/ItemsSource";
import { StateStorage } from "@/components/items-list/classes/StateStorage";

import LoadingState from "@/components/items-list/components/LoadingState";
import ItemsTable, { Columns } from "@/components/items-list/components/ItemsTable";
import wrapSettingsTab from "@/components/SettingsWrapper";

import QuerySnippet from "@/services/query-snippet";
import { currentUser } from "@/services/auth";
import { policy } from "@/services/policy";
import notification from "@/services/notification";
import "./QuerySnippetsList.less";

const canEditQuerySnippet = querySnippet => currentUser.isAdmin || currentUser.id === get(querySnippet, "user.id");

class QuerySnippetsList extends React.Component {
  static propTypes = {
    controller: ControllerType.isRequired,
  };

  listColumns = [
    Columns.custom.sortable(
      (text, querySnippet) => (
        <div>
          <a className="table-main-title clickable" onClick={() => this.showSnippetDialog(querySnippet)}>
            {querySnippet.trigger}
          </a>
        </div>
      ),
      {
        title: "Trigger",
        field: "trigger",
        className: "text-nowrap",
      }
    ),
    Columns.custom.sortable(text => text, {
      title: "Description",
      field: "description",
      className: "text-nowrap",
    }),
    Columns.custom(snippet => <code className="snippet-content">{snippet}</code>, {
      title: "Snippet",
      field: "snippet",
    }),
    Columns.avatar({ field: "user", className: "p-l-0 p-r-0" }, name => `Created by ${name}`),
    Columns.date.sortable({
      title: "Created At",
      field: "created_at",
      className: "text-nowrap",
      width: "1%",
    }),
    Columns.custom(
      (text, querySnippet) =>
        canEditQuerySnippet(querySnippet) && (
          <Button type="danger" className="w-100" onClick={e => this.deleteQuerySnippet(e, querySnippet)}>
            Delete
          </Button>
        ),
      {
        width: "1%",
      }
    ),
  ];

  componentDidMount() {
    const { isNewOrEditPage, querySnippetId } = this.props.controller.params;

    if (isNewOrEditPage) {
      if (querySnippetId === "new") {
        if (policy.isCreateQuerySnippetEnabled()) {
          this.showSnippetDialog();
        } else {
          navigateTo("query_snippets", true);
        }
      } else {
        QuerySnippet.get({ id: querySnippetId })
          .then(this.showSnippetDialog)
          .catch(error => {
            this.props.controller.handleError(error);
          });
      }
    }
  }

  saveQuerySnippet = querySnippet => {
    const saveSnippet = querySnippet.id ? QuerySnippet.save : QuerySnippet.create;
    return saveSnippet(querySnippet);
  };

  deleteQuerySnippet = (event, querySnippet) => {
    Modal.confirm({
      title: "Delete Query Snippet",
      content: "Are you sure you want to delete this query snippet?",
      okText: "Yes",
      okType: "danger",
      cancelText: "No",
      onOk: () => {
        QuerySnippet.delete(querySnippet)
          .then(() => {
            notification.success("Query snippet deleted successfully.");
            this.props.controller.update();
          })
          .catch(() => {
            notification.error("Failed deleting query snippet.");
          });
      },
    });
  };

  showSnippetDialog = (querySnippet = null) => {
    const canSave = !querySnippet || canEditQuerySnippet(querySnippet);
    navigateTo("query_snippets/" + get(querySnippet, "id", "new"), true);
    const goToSnippetsList = () => navigateTo("query_snippets", true);
    QuerySnippetDialog.showModal({
      querySnippet,
      readOnly: !canSave,
    })
      .onClose(querySnippet =>
        this.saveQuerySnippet(querySnippet).then(() => {
          this.props.controller.update();
          goToSnippetsList();
        })
      )
      .onDismiss(goToSnippetsList);
  };

  render() {
    const { controller } = this.props;

    return (
      <div>
        <div className="m-b-15">
          <Button
            type="primary"
            onClick={() => this.showSnippetDialog()}
            disabled={!policy.isCreateQuerySnippetEnabled()}>
            <i className="fa fa-plus m-r-5" />
            New Query Snippet
          </Button>
        </div>

        {!controller.isLoaded && <LoadingState className="" />}
        {controller.isLoaded && controller.isEmpty && (
          <div className="text-center">
            There are no query snippets yet.
            {policy.isCreateQuerySnippetEnabled() && (
              <div className="m-t-5">
<<<<<<< HEAD
                <a className="clickable" onClick={() => this.showSnippetDialog()}>Click here</a> to add one.
=======
                <a className="clickable" onClick={() => this.showSnippetDialog()}>
                  Click here
                </a>{" "}
                to add one.
>>>>>>> a439ab6c
              </div>
            )}
          </div>
        )}
        {controller.isLoaded && !controller.isEmpty && (
          <div className="table-responsive">
            <ItemsTable
              items={controller.pageItems}
              columns={this.listColumns}
              context={this.actions}
              orderByField={controller.orderByField}
              orderByReverse={controller.orderByReverse}
              toggleSorting={controller.toggleSorting}
            />
            <Paginator
              totalCount={controller.totalItemsCount}
              itemsPerPage={controller.itemsPerPage}
              page={controller.page}
              onChange={page => controller.updatePagination({ page })}
            />
          </div>
        )}
      </div>
    );
  }
}

const QuerySnippetsListPage = wrapSettingsTab(
  {
    permission: "create_query",
    title: "Query Snippets",
    path: "query_snippets",
    order: 5,
  },
  itemsList(
    QuerySnippetsList,
    () =>
      new ResourceItemsSource({
        isPlainList: true,
        getRequest() {
          return {};
        },
        getResource() {
          return QuerySnippet.query.bind(QuerySnippet);
        },
      }),
    () => new StateStorage({ orderByField: "trigger", itemsPerPage: 10 })
  )
);

export default [
  routeWithUserSession({
    path: "/query_snippets",
    title: "Query Snippets",
    render: pageProps => <QuerySnippetsListPage {...pageProps} currentPage="query_snippets" />,
  }),
  routeWithUserSession({
    path: "/query_snippets/:querySnippetId(new|[0-9]+)",
    title: "Query Snippets",
    render: pageProps => <QuerySnippetsListPage {...pageProps} currentPage="query_snippets" isNewOrEditPage />,
  }),
];<|MERGE_RESOLUTION|>--- conflicted
+++ resolved
@@ -156,14 +156,10 @@
             There are no query snippets yet.
             {policy.isCreateQuerySnippetEnabled() && (
               <div className="m-t-5">
-<<<<<<< HEAD
-                <a className="clickable" onClick={() => this.showSnippetDialog()}>Click here</a> to add one.
-=======
                 <a className="clickable" onClick={() => this.showSnippetDialog()}>
                   Click here
                 </a>{" "}
                 to add one.
->>>>>>> a439ab6c
               </div>
             )}
           </div>
@@ -225,4 +221,4 @@
     title: "Query Snippets",
     render: pageProps => <QuerySnippetsListPage {...pageProps} currentPage="query_snippets" isNewOrEditPage />,
   }),
-];+];
