--- conflicted
+++ resolved
@@ -1,54 +1,45 @@
-<<<<<<< HEAD
-.alert {
-    padding: 15px;
-    
-    span {
-        cursor: pointer;
-    }
-=======
-.alert-page h3 {
-  flex-grow: 1;
-
-  input {
-    margin: -0.2em 0;
-    width: 100%;
-    min-width: 170px;
-  }
-}
-
-.btn-create-alert[disabled] {
-  display: block;
-  margin-top: -20px;
->>>>>>> a439ab6c
-}
-
-.alert-state {
-  border-bottom: 1px solid @input-border;
-  padding-bottom: 30px;
-
-  .alert-state-indicator {
-    text-transform: uppercase;
-    font-size: 14px;
-    padding: 5px 8px;
-  }
-
-  .alert-last-triggered {
-    color: @headings-color;
-  }
-}
-
-.alert-query-selector {
-  min-width: 250px;
-  width: auto !important;
-}
-
-// allow form item labels to gracefully break line
-.alert-form-item label {
-  white-space: initial;
-  padding-right: 8px;
-  line-height: 21px;
-
-  &::after {
-    margin-right: 0 !important;
-  }
-}
+.alert-page h3 {
+  flex-grow: 1;
+
+  input {
+    margin: -0.2em 0;
+    width: 100%;
+    min-width: 170px;
+  }
+}
+
+.btn-create-alert[disabled] {
+  display: block;
+  margin-top: -20px;
+}
+
+.alert-state {
+  border-bottom: 1px solid @input-border;
+  padding-bottom: 30px;
+
+  .alert-state-indicator {
+    text-transform: uppercase;
+    font-size: 14px;
+    padding: 5px 8px;
+  }
+
+  .alert-last-triggered {
+    color: @headings-color;
+  }
+}
+
+.alert-query-selector {
+  min-width: 250px;
+  width: auto !important;
+}
+
+// allow form item labels to gracefully break line
+.alert-form-item label {
+  white-space: initial;
+  padding-right: 8px;
+  line-height: 21px;
+
+  &::after {
+    margin-right: 0 !important;
+  }
+}