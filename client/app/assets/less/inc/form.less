label {
  font-weight: 500;
}

textarea.v-resizable {
  resize: vertical;
}

.form-group {
  &.required {
    .control-label {
      &:after {
        content: " *";
        color: inherit;
      }
    }
  }
  &.has-error {
    .help-block {
      &.error {
        display: block;
      }
    }
  }
  .help-block {
    &.error {
      display: none;
    }
  }
}

/* --------------------------------------------------------
    Input Fields
-----------------------------------------------------------*/
.form-control {
<<<<<<< HEAD
    .transition(all);
    .transition-duration(300ms);
    resize: none;
    box-shadow: 0 0 0 40px rgba(0, 0, 0, 0) !important;
    border-radius: @redash-input-radius;

    &:focus {
        box-shadow: none !important;
        border-color: @blue;
    }
    &:hover {
        border-color: @blue;
    }
=======
  .transition(all);
  .transition-duration(300ms);
  resize: none;
  box-shadow: 0 0 0 40px rgba(0, 0, 0, 0) !important;
  border-radius: @redash-input-radius;

  &:focus {
    box-shadow: none !important;
    border-color: @blue;
  }
  &:hover {
    border-color: @blue;
  }
>>>>>>> a439ab6c
}

/* --------------------------------------------------------
    Custom Checkbox + Radio
-----------------------------------------------------------*/
.cra-validatation(@color) {
  input[type="checkbox"],
  input[type="radio"] {
    & + .input-helper {
      border-color: @color;
    }

    &:checked + .input-helper:before {
      background: @color;
    }
  }
}

.cr-alt {
  position: relative;
  padding-top: 0;
  margin: 0;

  label {
    position: relative;
    padding-left: 28px;
  }

  &.has-success {
    .cra-validatation(@green);
  }

  &.has-warning {
    .cra-validatation(@orange);
  }

  &.has-error {
    .cra-validatation(@red);
  }

  input[type="checkbox"],
  input[type="radio"] {
    .opacity(0);
    width: 20px;
    height: 20px;
    position: absolute;
    z-index: 10;
    margin: 0;
    top: 0;
    left: 0;
    cursor: pointer;

    & + .input-helper {
      border: 1px solid @input-border;
      width: 19px;
      height: 19px;
      background: #fff;
      position: absolute;
      left: 0;
      top: -1px;
      cursor: pointer;
    }

    &:checked + .input-helper:before {
      content: "";
      width: 9px;
      height: 9px;
      background: #31acff;
      position: absolute;
      left: 4px;
      top: 4px;
    }
  }

  input[type="radio"] {
    & + i {
      border-radius: 50%;
    }

    &:checked + i:before {
      border-radius: 50%;
    }
  }

  &.disabled {
    .opacity(0.7);
  }
}

.checkbox-inline,
.radio-inline {
  padding-left: 27px;
}

/* --------------------------------------------------------
    Input Addon
-----------------------------------------------------------*/
.input-group {
  .input-group-addon {
    min-width: 40px;
    color: #333;
    padding: 0;
  }

  &:not([class*="input-group-"]) {
    .input-group-addon {
      font-size: 15px;
    }
  }
}

/* --------------------------------------------------------
    Toggle Switch
-----------------------------------------------------------*/
.ts-color(@color) {
  input {
    &:not(:disabled) {
      &:checked {
        & + .ts-helper {
          background: fade(@color, 50%);

          &:before {
            background: @color;
          }

          &:active {
            &:before {
              box-shadow: 0 2px 8px rgba(0, 0, 0, 0.28), 0 0 0 20px fade(@color, 20%);
            }
          }
        }
      }
    }
  }
}

.toggle-switch {
  display: inline-block;
  vertical-align: top;
  .user-select(none);

  .ts-label {
    display: inline-block;
    margin: 0 20px 0 0;
    vertical-align: top;
    -webkit-transition: color 0.56s cubic-bezier(0.4, 0, 0.2, 1);
    transition: color 0.56s cubic-bezier(0.4, 0, 0.2, 1);
  }

  .ts-helper {
    display: inline-block;
    position: relative;
    width: 40px;
    height: 16px;
    border-radius: 8px;
    background: rgba(0, 0, 0, 0.26);
    -webkit-transition: background 0.28s cubic-bezier(0.4, 0, 0.2, 1);
    transition: background 0.28s cubic-bezier(0.4, 0, 0.2, 1);
    vertical-align: middle;
    cursor: pointer;

    &:before {
      content: "";
      position: absolute;
      top: -4px;
      left: -4px;
      width: 24px;
      height: 24px;
      background: #fafafa;
      box-shadow: 0 2px 8px rgba(0, 0, 0, 0.28);
      border-radius: 50%;
      webkit-transition: left 0.28s cubic-bezier(0.4, 0, 0.2, 1), background 0.28s cubic-bezier(0.4, 0, 0.2, 1),
        box-shadow 0.28s cubic-bezier(0.4, 0, 0.2, 1);
      transition: left 0.28s cubic-bezier(0.4, 0, 0.2, 1), background 0.28s cubic-bezier(0.4, 0, 0.2, 1),
        box-shadow 0.28s cubic-bezier(0.4, 0, 0.2, 1);
    }
  }

  &:not(.disabled) {
    .ts-helper {
      &:active {
        &:before {
          box-shadow: 0 2px 8px rgba(0, 0, 0, 0.28), 0 0 0 20px rgba(128, 128, 128, 0.1);
        }
      }
    }
  }

  input {
    position: absolute;
    z-index: 1;
    width: 46px;
    margin: 0 0 0 -4px;
    height: 24px;
    .opacity(0);
    cursor: pointer;

    &:checked {
      & + .ts-helper {
        &:before {
          left: 20px;
        }
      }
    }
  }

  &:not([data-ts-color]) {
    .ts-color(@teal);
  }

  &.disabled {
    .opacity(0.6);
  }

  &[data-ts-color="red"] {
    .ts-color(@red);
  }

  &[data-ts-color="blue"] {
    .ts-color(@blue);
  }

  &[data-ts-color="amber"] {
    .ts-color(@amber);
  }

  &[data-ts-color="purple"] {
    .ts-color(@purple);
  }

  &[data-ts-color="pink"] {
    .ts-color(@pink);
  }

  &[data-ts-color="lime"] {
    .ts-color(@lime);
  }

  &[data-ts-color="cyan"] {
    .ts-color(@cyan);
  }

  &[data-ts-color="green"] {
    .ts-color(@green);
  }
}<|MERGE_RESOLUTION|>--- conflicted
+++ resolved
@@ -33,21 +33,6 @@
     Input Fields
 -----------------------------------------------------------*/
 .form-control {
-<<<<<<< HEAD
-    .transition(all);
-    .transition-duration(300ms);
-    resize: none;
-    box-shadow: 0 0 0 40px rgba(0, 0, 0, 0) !important;
-    border-radius: @redash-input-radius;
-
-    &:focus {
-        box-shadow: none !important;
-        border-color: @blue;
-    }
-    &:hover {
-        border-color: @blue;
-    }
-=======
   .transition(all);
   .transition-duration(300ms);
   resize: none;
@@ -61,7 +46,6 @@
   &:hover {
     border-color: @blue;
   }
->>>>>>> a439ab6c
 }
 
 /* --------------------------------------------------------
