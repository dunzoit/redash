#!/bin/bash
set -e

<<<<<<< HEAD
worker() {
  WORKERS_COUNT=${WORKERS_COUNT:-1}
  QUEUES=${QUEUES:-queries,scheduled_queries,celery,schemas}
  WORKER_EXTRA_OPTIONS=${WORKER_EXTRA_OPTIONS:-}

  echo "Starting $WORKERS_COUNT workers for queues: $QUEUES..."
  exec newrelic-admin run-program /usr/local/bin/celery worker --app=redash.worker -Q$QUEUES -linfo --max-tasks-per-child=10 -c4 -Ofair $WORKER_EXTRA_OPTIONS
=======
scheduler() {
  echo "Starting RQ scheduler..."

  exec /app/manage.py rq scheduler
>>>>>>> a439ab6c
}

dev_scheduler() {
  echo "Starting dev RQ scheduler..."

  exec watchmedo auto-restart --directory=./redash/ --pattern=*.py --recursive -- ./manage.py rq scheduler
}

<<<<<<< HEAD
  exec newrelic-admin run-program /usr/local/bin/celery worker --app=redash.worker --beat -s$SCHEDULE_DB -c$WORKERS_COUNT -Q$QUEUES -linfo --max-tasks-per-child=10 -Ofair
}

dev_worker() {
  WORKERS_COUNT=${WORKERS_COUNT:-1}
  QUEUES=${QUEUES:-queries,scheduled_queries,celery,schemas}
  SCHEDULE_DB=${SCHEDULE_DB:-celerybeat-schedule}

  echo "Starting dev scheduler and $WORKERS_COUNT workers for queues: $QUEUES..."

  exec newrelic-admin run-program /usr/local/bin/celery worker --app=redash.worker -s$SCHEDULE_DB -c2 -Q$QUEUES -linfo --max-tasks-per-child=10 -Ofair
=======
worker() {
  echo "Starting RQ worker..."

  export WORKERS_COUNT=${WORKERS_COUNT:-2}
  export QUEUES=${QUEUES:-}
  
  supervisord -c worker.conf
}

dev_worker() {
  echo "Starting dev RQ worker..."

  exec watchmedo auto-restart --directory=./redash/ --pattern=*.py --recursive -- ./manage.py rq worker $QUEUES
>>>>>>> a439ab6c
}

server() {
  # Recycle gunicorn workers every n-th request. See http://docs.gunicorn.org/en/stable/settings.html#max-requests for more details.
  MAX_REQUESTS=${MAX_REQUESTS:-1000}
  MAX_REQUESTS_JITTER=${MAX_REQUESTS_JITTER:-100}
  exec newrelic-admin run-program /usr/local/bin/gunicorn -b 0.0.0.0:5000 --name redash -w${REDASH_WEB_WORKERS:-4} redash.wsgi:app --max-requests $MAX_REQUESTS --max-requests-jitter $MAX_REQUESTS_JITTER --timeout 65
}

create_db() {
  exec /app/manage.py database create_tables
}

help() {
  echo "Redash Docker."
  echo ""
  echo "Usage:"
  echo ""

  echo "server -- start Redash server (with gunicorn)"
  echo "worker -- start a single RQ worker"
  echo "dev_worker -- start a single RQ worker with code reloading"
  echo "scheduler -- start an rq-scheduler instance"
  echo "dev_scheduler -- start an rq-scheduler instance with code reloading"
  echo ""
  echo "shell -- open shell"
  echo "dev_server -- start Flask development server with debugger and auto reload"
  echo "debug -- start Flask development server with remote debugger via ptvsd"
  echo "create_db -- create database tables"
  echo "manage -- CLI to manage redash"
  echo "tests -- run tests"
}

tests() {
  export REDASH_DATABASE_URL="postgresql://postgres@postgres/tests"

  if [ $# -eq 0 ]; then
    TEST_ARGS=tests/
  else
    TEST_ARGS=$@
  fi
  exec pytest $TEST_ARGS
}

case "$1" in
  worker)
    shift
    worker
    ;;
  server)
    shift
    server
    ;;
  scheduler)
    shift
    scheduler
    ;;
  dev_scheduler)
    shift
    dev_scheduler
    ;;
  dev_worker)
    shift
    dev_worker
    ;;
  celery_healthcheck)
    shift
    echo "DEPRECATED: Celery has been replaced with RQ and now performs healthchecks autonomously as part of the 'worker' entrypoint."
    ;;
  dev_server)
    export FLASK_DEBUG=1
    exec /app/manage.py runserver --debugger --reload -h 0.0.0.0
    ;;
  debug)
    export FLASK_DEBUG=1
    export REMOTE_DEBUG=1
    exec /app/manage.py runserver --debugger --no-reload -h 0.0.0.0
    ;;
  shell)
    exec /app/manage.py shell
    ;;
  create_db)
    create_db
    ;;
  manage)
    shift
    exec /app/manage.py $*
    ;;
  tests)
    shift
    tests $@
    ;;
  help)
    shift
    help
    ;;
  *)
    exec "$@"
    ;;
esac
<|MERGE_RESOLUTION|>--- conflicted
+++ resolved
@@ -1,20 +1,10 @@
 #!/bin/bash
 set -e
 
-<<<<<<< HEAD
-worker() {
-  WORKERS_COUNT=${WORKERS_COUNT:-1}
-  QUEUES=${QUEUES:-queries,scheduled_queries,celery,schemas}
-  WORKER_EXTRA_OPTIONS=${WORKER_EXTRA_OPTIONS:-}
-
-  echo "Starting $WORKERS_COUNT workers for queues: $QUEUES..."
-  exec newrelic-admin run-program /usr/local/bin/celery worker --app=redash.worker -Q$QUEUES -linfo --max-tasks-per-child=10 -c4 -Ofair $WORKER_EXTRA_OPTIONS
-=======
 scheduler() {
   echo "Starting RQ scheduler..."
 
   exec /app/manage.py rq scheduler
->>>>>>> a439ab6c
 }
 
 dev_scheduler() {
@@ -23,19 +13,6 @@
   exec watchmedo auto-restart --directory=./redash/ --pattern=*.py --recursive -- ./manage.py rq scheduler
 }
 
-<<<<<<< HEAD
-  exec newrelic-admin run-program /usr/local/bin/celery worker --app=redash.worker --beat -s$SCHEDULE_DB -c$WORKERS_COUNT -Q$QUEUES -linfo --max-tasks-per-child=10 -Ofair
-}
-
-dev_worker() {
-  WORKERS_COUNT=${WORKERS_COUNT:-1}
-  QUEUES=${QUEUES:-queries,scheduled_queries,celery,schemas}
-  SCHEDULE_DB=${SCHEDULE_DB:-celerybeat-schedule}
-
-  echo "Starting dev scheduler and $WORKERS_COUNT workers for queues: $QUEUES..."
-
-  exec newrelic-admin run-program /usr/local/bin/celery worker --app=redash.worker -s$SCHEDULE_DB -c2 -Q$QUEUES -linfo --max-tasks-per-child=10 -Ofair
-=======
 worker() {
   echo "Starting RQ worker..."
 
@@ -49,14 +26,13 @@
   echo "Starting dev RQ worker..."
 
   exec watchmedo auto-restart --directory=./redash/ --pattern=*.py --recursive -- ./manage.py rq worker $QUEUES
->>>>>>> a439ab6c
 }
 
 server() {
   # Recycle gunicorn workers every n-th request. See http://docs.gunicorn.org/en/stable/settings.html#max-requests for more details.
   MAX_REQUESTS=${MAX_REQUESTS:-1000}
   MAX_REQUESTS_JITTER=${MAX_REQUESTS_JITTER:-100}
-  exec newrelic-admin run-program /usr/local/bin/gunicorn -b 0.0.0.0:5000 --name redash -w${REDASH_WEB_WORKERS:-4} redash.wsgi:app --max-requests $MAX_REQUESTS --max-requests-jitter $MAX_REQUESTS_JITTER --timeout 65
+  exec /usr/local/bin/gunicorn -b 0.0.0.0:5000 --name redash -w${REDASH_WEB_WORKERS:-4} redash.wsgi:app --max-requests $MAX_REQUESTS --max-requests-jitter $MAX_REQUESTS_JITTER
 }
 
 create_db() {
