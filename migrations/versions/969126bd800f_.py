"""Update widget's position data based on dashboard layout.

Revision ID: 969126bd800f
Revises: 6b5be7e0a0ef
Create Date: 2018-01-31 15:20:30.396533

"""

import simplejson
from alembic import op
import sqlalchemy as sa

from redash.models import Dashboard, Widget, db


# revision identifiers, used by Alembic.
revision = "969126bd800f"
down_revision = "6b5be7e0a0ef"
branch_labels = None
depends_on = None


def upgrade():
    # Update widgets position data:
    column_size = 3
    print("Updating dashboards position data:")
    dashboard_result = db.session.execute("SELECT id, layout FROM dashboards")
    for dashboard in dashboard_result:
<<<<<<< HEAD
        print("  Updating dashboard: {}".format(dashboard['id']))
        layout = simplejson.loads(dashboard['layout'])
=======
        print("  Updating dashboard: {}".format(dashboard["id"]))
        layout = simplejson.loads(dashboard["layout"])
>>>>>>> a439ab6c

        print("    Building widgets map:")
        widgets = {}
        widget_result = db.session.execute(
<<<<<<< HEAD
                "SELECT id, options, width FROM widgets WHERE dashboard_id=:dashboard_id",
                {"dashboard_id" : dashboard['id']})
        for w in widget_result:
            print("    Widget: {}".format(w['id']))
            widgets[w['id']] = w
=======
            "SELECT id, options, width FROM widgets WHERE dashboard_id=:dashboard_id",
            {"dashboard_id": dashboard["id"]},
        )
        for w in widget_result:
            print("    Widget: {}".format(w["id"]))
            widgets[w["id"]] = w
>>>>>>> a439ab6c
        widget_result.close()

        print("    Iterating over layout:")
        for row_index, row in enumerate(layout):
            print("      Row: {} - {}".format(row_index, row))
            if row is None:
                continue

            for column_index, widget_id in enumerate(row):
                print("      Column: {} - {}".format(column_index, widget_id))
                widget = widgets.get(widget_id)

                if widget is None:
                    continue

<<<<<<< HEAD
                options = simplejson.loads(widget['options']) or {}
                options['position'] = {
=======
                options = simplejson.loads(widget["options"]) or {}
                options["position"] = {
>>>>>>> a439ab6c
                    "row": row_index,
                    "col": column_index * column_size,
                    "sizeX": column_size * widget.width,
                }

                db.session.execute(
                    "UPDATE widgets SET options=:options WHERE id=:id",
<<<<<<< HEAD
                    {"options" : simplejson.dumps(options), "id" : widget_id})
=======
                    {"options": simplejson.dumps(options), "id": widget_id},
                )
>>>>>>> a439ab6c

    dashboard_result.close()
    db.session.commit()

    # Remove legacy columns no longer in use.
    op.drop_column("widgets", "type")
    op.drop_column("widgets", "query_id")


def downgrade():
    op.add_column(
        "widgets",
        sa.Column("query_id", sa.INTEGER(), autoincrement=False, nullable=True),
    )
    op.add_column(
        "widgets",
        sa.Column("type", sa.VARCHAR(length=100), autoincrement=False, nullable=True),
    )<|MERGE_RESOLUTION|>--- conflicted
+++ resolved
@@ -26,31 +26,18 @@
     print("Updating dashboards position data:")
     dashboard_result = db.session.execute("SELECT id, layout FROM dashboards")
     for dashboard in dashboard_result:
-<<<<<<< HEAD
-        print("  Updating dashboard: {}".format(dashboard['id']))
-        layout = simplejson.loads(dashboard['layout'])
-=======
         print("  Updating dashboard: {}".format(dashboard["id"]))
         layout = simplejson.loads(dashboard["layout"])
->>>>>>> a439ab6c
 
         print("    Building widgets map:")
         widgets = {}
         widget_result = db.session.execute(
-<<<<<<< HEAD
-                "SELECT id, options, width FROM widgets WHERE dashboard_id=:dashboard_id",
-                {"dashboard_id" : dashboard['id']})
-        for w in widget_result:
-            print("    Widget: {}".format(w['id']))
-            widgets[w['id']] = w
-=======
             "SELECT id, options, width FROM widgets WHERE dashboard_id=:dashboard_id",
             {"dashboard_id": dashboard["id"]},
         )
         for w in widget_result:
             print("    Widget: {}".format(w["id"]))
             widgets[w["id"]] = w
->>>>>>> a439ab6c
         widget_result.close()
 
         print("    Iterating over layout:")
@@ -66,13 +53,8 @@
                 if widget is None:
                     continue
 
-<<<<<<< HEAD
-                options = simplejson.loads(widget['options']) or {}
-                options['position'] = {
-=======
                 options = simplejson.loads(widget["options"]) or {}
                 options["position"] = {
->>>>>>> a439ab6c
                     "row": row_index,
                     "col": column_index * column_size,
                     "sizeX": column_size * widget.width,
@@ -80,12 +62,8 @@
 
                 db.session.execute(
                     "UPDATE widgets SET options=:options WHERE id=:id",
-<<<<<<< HEAD
-                    {"options" : simplejson.dumps(options), "id" : widget_id})
-=======
                     {"options": simplejson.dumps(options), "id": widget_id},
                 )
->>>>>>> a439ab6c
 
     dashboard_result.close()
     db.session.commit()
