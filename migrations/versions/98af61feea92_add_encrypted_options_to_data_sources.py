--- conflicted
+++ resolved
@@ -36,12 +36,6 @@
 
     # copy values
     data_sources = table(
-<<<<<<< HEAD
-        'data_sources',
-        sa.Column('id', sa.Integer, primary_key=True),
-        sa.Column('encrypted_options', ConfigurationContainer.as_mutable(EncryptedConfiguration(sa.Text, settings.DATASOURCE_SECRET_KEY, FernetEngine))),
-        sa.Column('options', ConfigurationContainer.as_mutable(Configuration)))
-=======
         "data_sources",
         sa.Column("id", sa.Integer, primary_key=True),
         sa.Column(
@@ -54,7 +48,6 @@
         ),
         sa.Column("options", ConfigurationContainer.as_mutable(Configuration)),
     )
->>>>>>> a439ab6c
 
     conn = op.get_bind()
     for ds in conn.execute(data_sources.select()):
