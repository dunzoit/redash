# Change Log

<<<<<<< HEAD
## v8.0.1 - 2019-11-17

* Fix the DB migration so that the correct key is used for encrypting Data Source credentials. Otherwise direct upgrades from versions older than v7 will not work properly.
* Bump pymssql to get around pymssql/pymssql#520.
* Specify version of pandas to allow clean install against vanilla Python 2.7.17.

## v8.0.0 - 2019-10-27

There were no changes in this release since v8.0.0-beta.2. This is just to mark a stable release.
=======
## v9.0.0-beta - 2020-06-11

This release was long time in the making and has several major changes:

- Our backend code was updated to support Python 3 and we no longer support Python 2. If you're using our Docker images, this should be a transparent change for you.
- We replaced Celery with RQ for background jobs processing. This will require some setup updates -- see instructions below.
- The frontend code is now 100% React and we removed all the Angular dependencies.

This release was made possible by contributions from over 50 people: @ari-e, @ariarijp, @arihantsurana, @arikfr, @atharvai, @cemremengu, @chulucninh09, @citrin, @daniellangnet, @DavidHernandez, @deecay, @dmudro, @erans, @erels, @ezkl, @gabrieldutra, @gstaykov, @ialeinikov, @ikenji, @Jakdaw, @jezdez, @juanvasquezreyes, @koooge, @kravets-levko, @kykrueger, @leibowitz, @leosunmo, @lihan, @loganprice, @mickeey2525, @mnoorenberghe, @monicagangwar, @NicolasLM, @p-yang, @Ralnoc, @ranbena, @randyzwitch, @rauchy, @rxin, @saravananselvamohan, @satyamkrishna, @shinsuke-nara, @stefan-mees, @stevebuckingham, @susodapop, @taminif, @thewarpaint, @tsuyoshizawa, @uncletimmy3, @wengkham.

### Upgrading

Typically, if you are running your own instance of Redash and wish to upgrade, you would simply modify the Docker tag in your `docker-compose.yml` file. Since RQ has replaced Celery in this version, there are a couple extra modifications that need to be done in your `docker-compose.yml`:

1. Under `services/scheduler/environment`, omit `QUEUES` and `WORKERS_COUNT` (and omit `environment` altogether if it is empty).
2. Under `services`, add a new service for general RQ jobs:

```yaml
worker:
  <<: *redash-service
  command: worker
  environment:
    QUEUES: "periodic emails default"
    WORKERS_COUNT: 1
```

Following that, force a recreation of your containers with `docker-compose up --force-recreate --build` and you should be good to go.

### UX

- Redesigned Query Results page:
  - Completely new layout is easier to read for non-technical Redash users.
  - Empty query results are clearly displayed. User is now prompted to edit or execute the query.
- Mobile Experience Improvements:
  - UI element spacing has been redesigned for clarity
  - Admin pages now honor max-width. Tables scroll independent of the top menu.
  - Large legends no longer shrink the visualization on small screens.
  - Fix: it was sometimes impossible to scroll pages with dashboards because the visualizations captured every touch event.
  - Fix: Visualizations on small screens would not always show horizontal scroll bars.
- Dashboards can now be un-archived using the API.
- Dashboard UI performance was improved.
- List pages were changed to show a user's name instead of avatar.
- Search-enabled tables now show a prompt for which columns will be searched.
- In the visualization editor, the settings pane now scrolls independent of the visualization preview.
- Tokens in the schema viewer now sort alphabetically.
- Links to settings panes that require Admin privileges are now hidden from non-Admins.
- The Admin page now remembers which tab you were viewing after a page reload.

### Visualizations

- Feature: Allow bubble size control with either coefficient or sizemode.
- Feature: Table visualization now treats Unix timestamps in query results as timestamps.
- Feature: It's now possible to provide a description to each Table column, appearing in UI as a tooltip.
- Feature: Added tooltip and popover templating to the map with markers visualization.
- Feature: Added an organization setting to hide the Plotly mode bar on all visualizations.
- Feature: Cohort visualization now has appearance settings.
- Feature: Add option to explicitly set Chart legend position.
- Change: Deprecated visualizations are now hidden.
- Change: Table settings editor now extends vertically instead of horizontally.
- Change: The maximum table pagination is now 500.
- Change: Pie chart labels maintain contrast against lighter slices.
- Fix: Chart series switched places when picking Y axis.
- Fix: Third column was not selectable for Bubble and Heatmap charts.
- Fix: On the counter visualizations, the “count rows” option showed an empty string instead of 0.
- Fix: Table visualization with column named "children" rendered +/- buttons.
- Fix: Sankey visualization now correctly occupies all available area even with fewer stages.
- Fix: Pie chart ignores series labels.

### Data Sources

- New Data Sources: Amazon Cloudwatch, Amazon CloudWatch Logs Insights, Azure Kusto, Exasol.
- Athena:
  - Added the option to specify a base cost in settings, displaying a price for each query when executed.
- BigQuery:
  - Fix: large jobs continued running after the user clicked “Cancel” query execution.
- Cassandra:
  - Updated driver to 3.21.0 which dramatically reduces Docker build times.
  - SSL options are now available.
- Clickhouse:
  - You can now choose whether to verify the SSL certificate.
- Databricks:
  - Databricks now use an ODBC-based connector.
  - Fix: Date column was coerced to DateTime in the front-end.
- Druid:
  - Added username and password authentication option.
- Microsoft SQL Server
  - Added support for ODBC connections via pyodbc. There are now two MSSQL data source types. One using TDS. The other is using ODBC.
- MongoDB:
  - Added support for running queries on secondary in replicaset mode.
  - Fix: Connection test always succeeded.
- Oracle:
  - Fix: Connection would fail if username or password contained special characters.
  - Fix: Comparisons would fail if scale was None.
- RDS:
  - Updated rds-combined-ca-bundle.pem to the latest CA.
- Redshift:
  - Added the ability to use IAM Roles and Users.
  - Fix: Redshift was unable to have its schema refreshed.
- Rockset:
  - Fix: Allow Redash to load collections in all workspaces.
- Snowflake:
  - You can now refresh the snowflake schema without waking the cluster.
  - Added support for all of Snowflake’s datetime types. Otherwise certain timestamps would only appear as strings in the front-end.
- TreasureData:
  - Fix: API calls would fail when setting a non-default region.

### Alerts

- Feature: Added ability to mute alerts without deleting them.
- Fix: numerical comparisons failed if value from query was a string.

### Parameters

- Added Last x Days options for date range parameters.
- Fix: Parameters added in empty queries were always added as text parameters

### Bug Fixes

- Fix: Alembic migration schema was preventing v4 users from upgrading. In v5 we started encrypting data source credentials in the database.
- Fix: System admin dashboard would not show correct database size if non-default name was used.
- Fix: refresh_queries job would break if any query had a bad schedule object.
- Fix: Orgs with LDAP enabled couldn’t disable password login.
- Fix: SSL mode was sometimes sent as an empty string to the database instead of omitted entirely.
- Fix: When creating new Map visualization with clustering disabled, map would crash on save.
- Fix: It was possible on the New Query page to click “Save” multiple times, causing multiple new query records to be created.
- Fix: Visualization render errors on a dashboard would crash the entire page.
- Fix: A scheduled execution failure would modify the query’s “updated_at” timestamp.
- Fix: Parameter UI would wrap awkwardly during some drag operations.
- Fix: In dashboard edit mode, users couldn’t modify widgets.
- Fix: Frontend error when parsing a NaN float.

### Other

- Added TSV as a download format (in addition to CSV and Excel).
- Added maildev settings (helps with automated settings).
- Refine permissions usage in Redash to allow for guest users
- The query results API now explicitly handles 404 errors.
- Forked queries now retain the tags of the original query.
- We now allow setting custom Sentry environments.
- Started using Black linter for our Python source code
- Added CLI command to re-encrypt data source details with new secret key.
- Favorites list is now loaded on menu click instead of on page load.
- Administrators can now allow connections to private IP addresses.

## v8.0.0 - 2019-10-27

There were no changes in this release since `v8.0.0-beta.2`. This is just to mark a stable release.
>>>>>>> a439ab6c

## v8.0.0-beta.2 - 2019-09-16

This is an update to the previous beta release, which includes:

<<<<<<< HEAD
* Add options for users to share anonymous usage information with us (see [docs](https://redash.io/help/open-source/admin-guide/usage-data) for details).
* Visualizations:
    - Allow the user to decide how to handle null values in charts.
* Upgrade Sentry-SDK to latest version.
* Make horizontal table scroll visible in dashboard widgets without scrolling.
* Data Sources:
    * Add support for Azure Data Explorer (Kusto).
    * MySQL: fix connections without SSL configuration failing.
    * Amazon Redshift: option to set query group for adhoc/scheduled queries.
    * Hive: make error message more friendly.
    * Qubole: add support to run Quantum queries.
* Display data source icon in query editor.
* Fix: allow users with view only acces to use the queries in Query Results
* Dashboard: when updating parameters refersh only widgets that use those parameters.

This release had contributions from 12 people: @arikfr, @cclauss, @gabrieldutra, @justinclift, @kravets-levko, @ranbena, @rauchy, @sandeepV2, @shinsuke-nara, @spacentropy, @sphenlee, @swfz.


=======
- Add options for users to share anonymous usage information with us (see [docs](https://redash.io/help/open-source/admin-guide/usage-data) for details).
- Visualizations:
  - Allow the user to decide how to handle null values in charts.
- Upgrade Sentry-SDK to latest version.
- Make horizontal table scroll visible in dashboard widgets without scrolling.
- Data Sources:
  - Add support for Azure Data Explorer (Kusto).
  - MySQL: fix connections without SSL configuration failing.
  - Amazon Redshift: option to set query group for adhoc/scheduled queries.
  - Hive: make error message more friendly.
  - Qubole: add support to run Quantum queries.
- Display data source icon in query editor.
- Fix: allow users with view only acces to use the queries in Query Results
- Dashboard: when updating parameters refersh only widgets that use those parameters.

This release had contributions from 12 people: @arikfr, @cclauss, @gabrieldutra, @justinclift, @kravets-levko, @ranbena, @rauchy, @sandeepV2, @shinsuke-nara, @spacentropy, @sphenlee, @swfz.

>>>>>>> a439ab6c
## v8.0.0-beta - 2019-08-18

After months of being heads down with hard work, it's finally time to wrap up the V8 release 🤩 This release includes many long awaited improvements to parameters, UX improvements, further React migration and other changes, fixes and improvements.

While this version is already running on the hosted platform to make sure it's stable, we're excited to put this in the hands of our Open Source users.

Starting from this release we will no longer build a tarball distribution of the codebase and recommend everyone to switch over to using our Docker images. We're planning on dropping Python 2 support towards its EOL this year and switching over to the Docker image will make this transition much simpler.

This release was made possible by contributions from over 40 people: @aidarbek, @AntonZarutsky, @ariarijp, @arikfr, @combineads, @deecay, @fmy, @gabrieldutra, @guwenqing, @guyco33, @ialeinikov, @Jakdaw, @jezdez, @justinclift, @k-tomoyasu, @katty0324, @koooge, @kravets-levko, @ktmud, @KumanoTanaka, @kyoshidajp, @nason, @oldPadavan, @openjck, @osule, @otsaloma, @ranbena, @rauchy, @rueian, @sekiyama58, @shinsuke-nara, @taminif, @The-Alchemist, @vv-p, @washort, @wudi-ayuan, @ygrishaev, @yoavbls, @yoshiken, @yusukegoto and the support of over 500 organizations who subscribed to our hosted version and by that sponsor the team's work.

### Parameters

- Parameter UI improvements:
<<<<<<< HEAD
    - Support for multi-select in dropdown (and query dropdown) parameters.
    - Support for dynamic values in date and date-range parameters.
    - Search dropdown parameter values.
    - New UX for applying parameter changes in queries and dashboards.
=======
  - Support for multi-select in dropdown (and query dropdown) parameters.
  - Support for dynamic values in date and date-range parameters.
  - Search dropdown parameter values.
  - New UX for applying parameter changes in queries and dashboards.
>>>>>>> a439ab6c
- Allow using Safe Parameters in visualization embeds and public dashboards. Safe Parameters are any parameter type except for the a text parameter (dropdowns are safe).

### Data Sources

- New Data Sources: Couchbase, Phoenix and Dgraph.
- New JSON data source (and deprecated old URL data source).
- Snowflake: update connector to latest version.
- PostgreSQL: show only accessible tables in schema.
- BigQuery:
<<<<<<< HEAD
    - Correctly handle NaN values.
    - Treat repeated fields as rrays.
    - [BigQuery] Fix: in some queries there is no mode field
- DynamoDB:
    - Support for Unicode in queries.
    - Safe loading of schema.
- Rockset: better handling of query errors.
- Google Sheets:
    - Support for Team Drive.
    - Friendlier error message in case of an API error and more reliable test connection.
- MySQL: 
    - Support for calling Stored Procedures and better handling of query cancellation.
    - Switch to using `mysqlclient` (a maintained fork of `Python-MySQL`).
=======
  - Correctly handle NaN values.
  - Treat repeated fields as rrays.
  - [BigQuery] Fix: in some queries there is no mode field
- DynamoDB:
  - Support for Unicode in queries.
  - Safe loading of schema.
- Rockset: better handling of query errors.
- Google Sheets:
  - Support for Team Drive.
  - Friendlier error message in case of an API error and more reliable test connection.
- MySQL:
  - Support for calling Stored Procedures and better handling of query cancellation.
  - Switch to using `mysqlclient` (a maintained fork of `Python-MySQL`).
>>>>>>> a439ab6c
- MongoDB: Support serializing Decimal128 values.
- Presto: support for passwords in connection settings.
- Amazon Athena: allow to specify custom work group.
- Query Results: querying a column with a dictionary or array fails
- Clickhouse: make sure we don't show password in error messages.
- Enable Cassandra support by default.

### Visualizations

- Charts:
<<<<<<< HEAD
    - Fix: legend overlapping chart on small screens.
    - Fix: Pie chart not rendering when series doesn't exist in options.
    - Pie Chart: add option to set direction of slices.
=======
  - Fix: legend overlapping chart on small screens.
  - Fix: Pie chart not rendering when series doesn't exist in options.
  - Pie Chart: add option to set direction of slices.
>>>>>>> a439ab6c
- WordCloud: rewritten to support new options (provide frequency in query, limits), scale when resizing, handle long words and more.
- Pivot Table: support hiding totals.
- Counters: apply formatting to target value.
- Maps:
<<<<<<< HEAD
    - Ability to customize marker icon and color.
    - Customization options for Choropleth maps.
=======
  - Ability to customize marker icon and color.
  - Customization options for Choropleth maps.
>>>>>>> a439ab6c
- New Visualization: Details View.

### **UX**

- Replace blank screen with a loading indicator when the application is doing its first load.
- Multiple improvements to dashboards editing: auto-save, grid markings and better refresh indicator.
- Admin can now edit user's groups from the user page.
- Add keyboard shortcut (Ctrl/Cmd+Shift+F) to trigger query formatting.

### API

- Query Result API response minimized to only required fields when called with a non user API key.
- Prefer API key over cookies in authentication.
- User can now regenerate Query API Key.

### Other Changes

- Sends CSP headers to prevent various kinds of security attacks via the browser. Might break unusual usages and embeds of Redash.
- New Failed Scheduled Queries email report (can be enabled from organization settings screen).
- Deprecated HipChat Alert Destination.
- Add options to hide different parts of a Visualization embed UI (parameters, title, link to query).
- Support multi-byte search for query names and descriptions (needs to be enabled in Organization settings screen).
- CSV query results download: correctly serialize booleans and date values.
- Dashboard filters now collect values from all widgets with the same filter.
- Support for custom message and description in alert notifications (currently disabled behind a feature flag until we improve the alert UX).

### Bug Fixes

- Fix: adding widget to dashboard from a query page is broken.
- Fix: default time format option was wrong.
- Fix: when too many errors of a scheduled queries occur it causes an OverflowError.
- Fix: when forking a query maintain the same visualizations order.

## v7.0.0 - 2019-03-17

We're trying a new format for the CHANGELOG in this release. Focusing on the bigger changes, but for whoever interested, you can see all the changes [here](https://github.com/getredash/redash/compare/v6.0.0...master).

Besides all the features, bug fixes and improvements listed below we managed to convert a large portion of Redash's frontend code from Angular.js to React. You can see status in [#3071](https://github.com/getredash/redash/issues/3071).

This release was made possible with the help of 34 contributors. 🙇‍♂️

### Data Sources

- **All data source options are now encrypted in the database.** By default the encryption uses the `REDASH_COOKIE_SECRET` value (`redash.settings.COOKIE_SECRET`), but you can specify a different value by setting the `REDASH_SECRET_KEY` environment variable value. Note that you need to set this _before_ doing the upgrade.
- New Data Sources: Uptycs and Apache Drill.
- Snowplow: is now enabled by default & supports region setting.
- Elasticsearch: add support for Amazon Elasticsearch IAM authentication (with IAM profile or key/secret pair).
- PostgreSQL: add support for serializing range values.
- Redshift: remove duplicate column information for late-binding views.
- Athena: load all databases (using pagination).
- BigQuery: correctly handle temp tables with no schema field.
- Jira (JQL): support for fetching all records with pagination.
- Prometheus: fix schema loading and add support for query range.

### In-app Help

You can now open the [Knowledge Base](https://redash.io/help) inside the application. We also added a few "help triggers" in the app, that will open the Knowledge Base in context of what you're currently doing.

### Parameters

- **Dashboard Parameters**: We improved the flow of adding queries with parameters to dashboards and now give you full control over how parameters are mapped. You no longer have to make sure all parameters have the same name or use the `Global` checkbox. We also added new options, like keeping the parameter local to the widget or setting a static value. [Read more in our Knowledge Base →](https://redash.io/help/user-guide/querying/query-parameters#Parameter-Mapping-on-Dashboards)
- We added server side validation of parameter values for all parameter types, except for parameters of `text` type. All validated parameter types are considered safe. When a query is using safe parameters (or no parameters at all), View Only users can refresh it.
- Refreshing safe queries is done using the new results API endpoint, which takes only a query ID (and optionally parameter values) and does not need the query text.

### Query Editor Improvements

- Run only the highlighted query text: hit Execute after highlighting a portion of your query and only the selected portion will be sent to the database. This is useful for testing sub-SELECT statements and CTE's.
- Improved auto complete: add a dot . after a table name in the query editor and auto complete will only suggest columns on that table.
- Autosave parameter configuration changes.
- YAML syntax support (for data sources like Yandex Metrica).

### Improved Query Scheduler

The Query Scheduler got a face lift and some new options: you can pick a day for a weekly schedule to run on and also set an end date after which the query will no longer execute on schedule.

### Data Sources

We added Apache Drill, Uptycs and a new JSON data source. Also fixed a few bugs in Athena's query runner and others.

### User Management

The users page got revamped with a new look and feel and few new features:

- An indication when a user was last active.
- Show if an invited user hasn't finished the setup process yet (Pending Invitations section).
- You can now generate a new API key for users, if there's a concern it was compromised.

### Admin

- New Celery queues status screens, replacing the old Queries Status and better reflecting the status of running queries.
- Make the queue name for schema refresh job configurable. The default used to be hard coded `schemas`, which is not available on all setups. Now it's `celery`.
- The `gevent` library is installed by default, and you can now setup gunicorn to use `gevent` based workers.
- New Docker entrypoint command to do a health check for a worker process.
- Flask-Admin is no longer setup or supported.

### Other Changes

- New Alert destination: Google Hangouts Chat.
- When downloading results from the results API it will set a user friendly filename for the downloaded file.
- Archived Queries section added to the queries list.

### Bug Fixes

- Fixed: fork query does not fork tables but instead adds default table.
- Fixed: when deleting a visualization, any widget using it was left empty on the dashboard.
- Fixed: issues with Query Editor resizing on new versions of Chrome.
- Fixed: issues with exporting dictionaries to Excel.
- Fixed: Cohort visualization gets stuck when passing string values.
- Fixed: use series name for Pie chart label.
- Make sure Flask app created in Celery's worker process (could cause some query runners to get stuck while running queries).

## v6.0.0 - 2018-12-16

v6.0.0 release version. Mainly includes fixes for regressions from the beta version.

This release had contributions from 5 people: @rauchy, @denisov-vlad, @arikfr, @ariarijp, and @gabrieldutra. Thank you, everyone 🙏

### Changed

- #3183 Make refresh_queries less noisey in logs. @arikfr

### Fixed

- #3163 Include correct version in production builds. @rauchy
- #3161 Clickhouse: fix int() conversion error. @denisov-vlad
- #3166 Directly using record_event task requires timestamp. @arikfr
- #3167 Alert.evaluate failing when the column is missing. @arikfr
- ##3162 Remove API permissions for users who have been disabled. @rauchy
- #3171 Reject empty query name. @ariarijp
- #3175, #3186 Fix disable error message. @rauchy, @gabrieldutra
- #3182 [Redshift] support for schema names with dots. @arikfr
- #3187 Safely create_app in Celery code (try to fetch current_app first). @arikfr

### Other

- #3155 Add DB Seed to Cypress and setup Percy. @gabrieldutra
- #3180 Remove coverage from pytest terminal output. @rauchy

## v6.0.0-beta - 2018-12-03

This release was 2 months in the making and it is full with good stuff!

- We have 5 new data sources: Databricks, IBM DB2, Kylin, Druid and Rockset. ⌗
- There are fixes and improvements to 11 existing data sources (MySQL, Redshift, Postgres, MongoDB, Google BigQuery, Vertica, TreasureData, Presto, ClickHouse, Google Sheets and Google Analytics).
- The Query Results data source can now load cached results, just use the `cached_query_` prefix instead of `query_`.
- On the visualizations front we added a Heatmap visualization and did updated the table and counter visualizations.
- Alerts got some fixes and a new destination: PagerDuty.
- If the live autocomplete in the code editor annoys you, you can disable it now (although we're working to make it better, see #3092).
- Fast queries will now load faster. 🏃‍♂️
- We improved the layout of visualizations and content on smaller screen sizes. 📱
- For those of you who like sharing, you can now enable the ability to share ownership of queries and dashboards and let others to edit them. Check the Settings page to enable this feature.

There were also important changes to the code and infrastructure:

- More components moved to React.
- We switched to Webpack 4 with the help of @dmonego.
- We upgraded to Celery 4 with the help of @emtwo, @jezdez, @mashrikt and @atharvai.
- We started moving towards Python 3 for our backend. The first step was to make sure our code pass basic sanity tests with Flake 8, which was implemented by @cclauss.
- We improved our testing on the frontend by adding setup for Jest tests and E2E testing using Cypress (@gabrieldutra).
- Each pull request now gets a deploy preview using Netlify to easily test frontend changes.

This is just a summary, you're welcome to review the full list below. ⬇

This release had contributions from 38 people: @arikfr, @kravets-levko, @jezdez, @kyoshidajp, @kocsmy, @alison985, @gabrieldutra, @washort, @GitSumito, @emtwo, @rauchy, @alexanderlz, @denisov-vlad, @ariarijp, @yoavbls, @zhujunsan, @sjakthol, @koooge, @SakuradaJun, @dmonego, @Udomomo, @cclauss, @combineads, @zaimy, @Trigl, @ralphilius, @jodevsa, @deecay, @igorcanadi, @pashaxp, @hoangphuoc25, @toph, @burnash, @wankdanker, @Yossi-a, @Rovel, @kadrach, and @nicof38. Thank you, everyone 🙏

### Added

- #2747, #3143 Add a new Databricks query runner. @alison985, @jezdez, @arikfr
- #2767 Add ability to add viz to dashboard from query edit page. @alison985, @jezdez
- #2780 Add a query autocomplete toggle. @alison985, @jezdez, @arikfr
- #2768 Add authentication via JWT providers. @SakuradaJun
- #2790 Add the ability to sort favorited queries, paginate the dashboard list and improve UI inconsistencies. @jezdez
- #2681 Add ability to search table column names in schema browser. @alison985
- #2855 Add option to query cached results. @yoavbls
- #2740 Add ability for extensions to add periodic tasks. @emtwo
- #2924 Google Spreadsheets: Add support for opening by URL. @alexanderlz
- #2903 Add PagerDuty as an Alert Destination. @alexanderlz
- #2824 Add support for expanding dashboard visualizations. @sjakthol
- #2900 Add ability to specify a counter label. @ralphilius
- #2565 Add frontend extension capabilities. @emtwo
- #2848 Add IBM Db2 as a data source using the ibm-db Python package. @nicof38
- #2959 Add option to auto reload widget data in shared dashboards. @arikfr
- #2993 Add page size settings. @kyoshidajp
- #2080 New Heatmap chart visualization with Plotly. @deecay
- #2991 Show users in CLI group list. @GitSumito
- #2342 New SQLPARSE_FORMAT_OPTIONS setting to configure query formatter. @ariarijp
- #3031 Add some tests for Query Results. @ariarijp
- #2936 Add Kylin data source. @Trigl
- #3047 Add Druid data source. @rauchy
- #3077 New user interface for the feature flag of the share edit permissions feature. @arikfr
- #3007 Add permissions to the result of "manage.py groups list" command. @Udomomo
- #3088 Add get_current_user() fuction for the Python query runner. @kyoshidajp
- #3114 Add event tracking to autocomplete toggle. @arikfr
- #3068 Add Rockset query runner. @igorcanadi, @arikfr
- #3105 Display frontend version. @rauchy

### Changed

- #2636 Rewrite query editor with React. @washort, @arikfr
- #2637 Convert edit-in-place component to React. @washort, @arikfr
- #2766 Suitable events are now being recorded server side instead of in the frontend. @alison985, @jezdez
- #2796 Change placement (right/bottom) of chart legend depending on chart width. @kravets-levko
- #2833 Uses server side sort order for tag list and show count of tagged items. @jezdez
- #2318 Support authentication for the URL data source. @jezdez
- #2884 Rename Yandex Metrika to Metrica. @jezdez
- #2909 MySQL: hide sys tables. @arikfr
- #2817 Consistently use simplejson for loading and dumping JSON. @jezdez
- #2872 Use Plotly's function to clean y-values (x may be category or date/time). @kravets-levko
- #2938 Auto focus tag input. @kyoshidajp
- #2927 Design refinements for queries pages. @kocsmy
- #2950 Show activity status in CLI user list. @GitSumito
- #2968 Presto data source: setting protocol (http/https), safe loading of error messages. @arikfr
- #2967 Show groups in CLI user list. @GitSumito
- #2603 MongoDB: Update requirements to support srv. @arikfr
- #2961 MongoDB: Skip system collections when loading schema. @arikfr
- #2960 Add timeout to various HTTP requests. @arikfr
- #2983 Databricks: New logo, updated name and enabled by default. @arikfr
- #2982 Table visualization: change default size to 25 and add more size options. @arikfr
- #2866 Redshift: Hide tables the configured user cannot access. @sjakthol
- #3058 Mustache: don't html-escape query parameters values. @kravets-levko
- #3079 Always use basic autocomplete, as well as the live autocomplete. @arikfr
- #3084 Support tel://, sms://, mailto:// links in query results. @zhujunsan
- #3083 Clickhouse: Add WITH TOTALS option support. @denisov-vlad
- #3063 Allow setting colors for bubble charts. @toph
- #3085 BigQuery: Switch to Standard SQL as the default. @kyoshidajp
- #3094 Tags autocomplete: Show note when creating a new label. @kravets-levko
- #2984 Autocomplete toggle improvements. @arikfr
- #3089 Open new tab when forking a query. @kyoshidajp
- #3126 MongoDB: add support for sorting columns. @arikfr
- #3128 Improve backoff algorithm of query results polling to speed it up. @arikfr
- #3125 Vertica: update driver & add support for connection timeout. @arikfr
- #3124 Support unicode in Postgres/Redshift schema. @arikfr
- #3138 Migrate all tags components to React. @kravets-levko
- #3139 Better manage permissions modal. @kocsmy
- #3149 Improve tag link colors and fix group tags on Users page. @kocsmy
- #3146 Update, replace and fix new alert destination logos so it fits better. @kocsmy
- #3147 Add and improve recent db logos that didn't fit in size properly. @kocsmy
- #3148 Fix label positioning on no found screen. @kocsmy
- #3156 json_dumps: add support for serializing buffer objects. @arikfr

### Fixed

- #2849 Fix invalid reference to alert.to_dict() in webhook. @wankdanker
- #2840 Improve counter visualization text scaling. @kravets-levko
- #2854 Widget titles are no longer rendered wrong on public dashboards. @kravets-levko
- #2318 Removed redundant exception handling in data sources since that's handled in the query backend. @jezdez
- #2886 Fix Javascript build that broke because registerAll tried to run EditInPlace component. @arikfr
- #2911 Don’t show “Add to dashboard” in dropdown to unsaved queries. @jezdez
- #2916 Fix export query results output file name. @gabrieldutra
- #2917 Fix output file name not changing after rename query. @gabrieldutra
- #2868 Address edge case when retrieving Glue schemas for Athena data source. @kadrach
- #2929 Fix: date value in a filter is duplicated. @combineads
- #2875 Unbreak charts with long legend break in horizontal mode. Update plotly.js. @kravets-levko
- #2937 Fix event recording in admin API backend. @kyoshidajp
- #2953 Minor fixes for the Clickhouse data source. @denisov-vlad
- #2941 Bring back fix to Box plot hover. @arikfr
- #2957 Apply missing CSS classes to EditInPlace component. @arikfr
- #2897 Show "Add description" only after saving the query. @arikfr
- #2922 Query page layout improvements for small screens. @kravets-levko
- #2956 Clickhouse: move timeout to params. @denisov-vlad
- #2964 Fix no tags shown when having empty set. @gabrieldutra
- #2757 Use full text search ranking when searching in list views. @jezdez
- #2969 Query Results data source: improved errors, quoted column names. @arikfr
- #2906 Preventing open redirection in loging process. @kyoshidajp
- #2867 TreasureData: Deduplicate column names. @zaimy
- #2994 Fix scheme of various URLs from http to https. @kyoshidajp
- #2992 Fix an invalid prop type warning in new version notifier. @kyoshidajp
- #3022 Fix Toolbox covering part of a chart. @kravets-levko
- #2998 Fix charts losing responsive features after refreshing the dashboard. @kravets-levko
- #3034 Postgres: handle NaN/Infinity values. @kravets-levko
- #2745 Sort columns with undefined values. @Yossi-a
- #3041 Sort CLI output of lists. @GitSumito
- #2803, #3006 Address various tag display issues on query list page. @kocsmy, @alison985
- #3049 Fix edit-in-place component which ignored isEditable flag and didn't work on Groups page. @kravets-levko
- #2965 Google Analytics: Fix crash when no results are returned. @alexanderlz
- #3061 Fix table visualization so that the horizontal scrollbar is not be always visible. @kravets-levko
- #3076 Add white-space padding to separators in the footer. @burnash
- #2919 Fix URL data source to not require a URL. @arikfr
- #3098 Force AngularJS to update query editor properly. @washort
- #3100 Delete redundant regex segment in query result frontend. @zhujunsan
- #2978 Prevent the query update timestamp from changing when it is linked to new query results. @rauchy
- #3046 Fix query page header. @kravets-levko
- #3097 Mongo: Fix collection fields retreival bug when Views are present. @jodevsa
- #3107 Keep query text in local state for now. @washort
- #3111 Fix mobile padding issues on Query results. @kocsmy
- #3122 Show menu divider only if query is archived. @jezdez
- #3120 Fix tag counts for dashboards and queries. @jezdez
- #3141 Fix schema refresh to work on MySQL 8. @hoangphuoc25
- #3142 Fix: editing dashboard title results in the visualizations being replaced by the loading markers. @kravets-levko

### Other

- #2850 The setup scripts are now based on Ubuntu 18.04 LTS and Docker. @pashaxp, @arikfr
- #2985 Add Jest based tests to our stack. @arikfr
- #2999 Add netlify configuration. @arikfr
- #3000 Initial Cypress based E2E test infrastructure. @gabrieldutra
- #2898 Move Ant styles into a central location. @arikfr
- #2910 Fix webpack build error about BigMessage. @jezdez
- #2928 Speed up builds by skipping installing requirements_all_ds.txt in CI unit tests. @arikfr
- #2963 Fix tarball build failure. @emtwo
- #2996 Fix setup.sh failures when run as root. @arikfr
- #2989 Rearrange make targets. @koooge
- #3036 Update Flask-Admin to 1.5.2. @yoavbls
- #2901 Fix documentation links. @kravets-levko
- #3073 Remove only Redash containers in clean Make task. @ariarijp
- #3048 Remove pytest-watch dependency to workaround an issue with watchdog. @rauchy
- #2905 Update development docker-compose.yml file to use latest Redis and Postgres servers and specify working volume explictly. @Rovel
- #3032 Makefile: Add make targets for test. @koooge
- #2933 Switch to Webpack 4. @dmonego
- #2908 Update setup files. @arikfr
- #2946 Update snowflake_connector_python version. @arikfr
- #2773 Upgrade to Celery 4.2.1. @emtwo, @jezdez
- #2881 CircleCI: Make flake8 tests pass on Legacy Python and Python 3. @cclauss
- #2907 Remove unused dependencies (honcho, wsgiref). @arikfr
- #3039 Build docker image on master branch. @arikfr
- #3106 Fix registerAll failures after minification. @arikfr

## v5.0.2 - 2018-10-18

### Security

- Fix: prevent Open Redirect vulnerability.

## v5.0.1 - 2018-09-27

### Added

- Added support for JWT authentication (for services like Cloudflare Access or Google IAP).

### Changed

- Upgraded Celery version to 3.1.26 to make upgrade to Celery 4 easier.

## v5.0.0 - 2018-09-21

Final release for V5. Most of the changes were already in the beta release of V5, but this includes several fixes along
with UI improvements.

🙏 Thanks to @arikfr, @jezdez, @kravets-levko, @alison985, @kocsmy, @yossi-a, @tdsmith, @nasmithan, @jrbenny35, @sjakthol, @ariarijp and @combineads who contributed to this release.

### Security

- Fix: don't expose Google OAuth client secret. @arikfr

### Changed

- Improve mobile rendering of dashboards and queries. @kocsmy
- UI improvements for favorites and empty state. @arikfr
- Remove unnecessary X at the end of the query search. @kocsmy
- Add server-side sorting to dashboard list. @jezdez
- Sort queries in descending order. @jezdez
- Throw error when non-owner tries to add a user to dashboard permissions. @alison985
- Propagate query execution errors from Celery tasks properly. @alison985
- Reload the route when using the app header search input. @jezdez

### Fixed

- Fix: BigQuery default location is null and not US. @arikfr
- Fix: query embeds are broken. @arikfr
- Fix: typo in Celery log foramt. @ariarijp
- Use QuerySerializer in outdated queries list. @jezdez
- Fix: sometimes widgets are getting zero height. @kravets-levko
- Athena: Switch to simple_json to serialize NaN/Infinity values as nulls. @kravets-levko, @jezdez
- Fix: queries with parameters with no value breaking the scheduler. @arikfr
- Fix: MongoDB query results parser didn't support unicode keys. @arikfr
- Fix: Google Analytics schema wasn't loading in some cases. @arikfr
- Fix: date/time parameters not working as global param @kravets-levko.
- Fix: Widgets crumble when trying to move / resize a widget. @kravets-levko
- Fix: handling rows with "length" field with forOwn method. @yossi-a
- Fix: query selection not working on alert page. @sjakthol
- Fix: query_results for Embedded Parameters (removed deprecated to_dict function). @nasmithan
- Fix: unicode not supported in dashboard search. @combineads
- Fix: unicode not supported in users search. @arikfr

### Other

- Add test for using saved parameters in scheduled queries. @alison985
- Minor code smell cleanup. @jezdez
- Update QueryResultListResource docstring. @tdsmith
- Switch to CirlceCI 2.0 @jrbenny35, @arikfr
- Remove unnecessary init methods. @jezdez

## v5.0.0-Beta - 2018-08-06

This is the first beta of the V5 release (and hopefully the last one). This version includes a lot of exciting new additions along with bug fixes and other changes.

Some notable changes:

- Extensive work on parameters UI:
  - New Date Range parameter type.
  - UI for creating new parameters.
  - Support for Now/Today as default value of date/time parameter.
- Tagging and favorites ⭐️ support for queries and dashboards.
- Users list page was improved (search, additional information) and you can now disable users.
- Query editor improvements: additional keyboard shortcuts and support for searching in query text.
- Visualizations improvements: option to select colors of pie chart sectors, X Axis type auto detect and option to format values, labels and tooltips.
- Data Sources:
  - Support for Yandex Metrika and AppMetrika.
  - BigQuery: location property support and schema will load all tables now.
  - Elasticsearch: stop sending source_content_type parameter which wasn't supported in older versions.
- Started migrating the frontend codebase to React.

And much more!

🙏 Thanks to @kravets-levko, @arikfr, @ariarijp, @alison985, @kyoshidajp, @kocsmy, @denisov-vlad, @deecay, @yuua, @emtwo, @Pablohn26, @sieben, @atharvai, @matsumo, @tdawber, @innovia, @gabrieldutra, @coreyhuinker, @maxv, @sjakthol, @mtrbean and @washort who contributed to this release!

### Added

- #2712: Date/Time Range parameter type (@kravets-levko)
- #2482: Add support for ChatWork Alert Destination. (@matsumo)
- #2678: Explicit "Add Parameter" Button in Query Editor. (@kravets-levko)
- #2513: Add location property to BigQuery data source settings. (@kyoshidajp)
- #2616: Pie chart: support setting pie chart sector colors. (@kravets-levko)
- #2697: Date/Time parameters: support for "Now" as default value. (@kravets-levko)
- #2693: Enable search function in Query Editor. (@arikfr)
- #2573: Tagging and favorites for Queries and Dashboards (@arikfr)
- #2640: Keyboard shortcut to collapse query editor/schema browser (@kravets-levko)
- #2674: Add support for the Chrome Logger extension (@arikfr)
- #2653: Add redash db size to status page (@alison985)
- #2669: Store Athena query id with result metadata (@tdawber)
- #2546: Configuration for incorporating React components (@washort)
- #2533: New datasource: Yandex Metrika & AppMetrika (@denisov-vlad)
- #2536: Chart: formats for values, labels and tooltips (@kravets-levko)
- #2560: Introduce Policy object (@arikfr)
- #2380: Admin should be able to disable a user (@kravets-levko)
- #2509: Show custom date format on settings page (@kyoshidajp)

### Changed

- #2715: Improve users list page (@arikfr)
- #2710: Update Ant variables to fit Redash's style (@kocsmy)
- #2709: Move format button next Add New Param button. (@arikfr)
- #2664: Dashboard shows a spinner when query failed to load (@kravets-levko)
- #2626: Show real status when loading cached query result (@kravets-levko)
- #2663: Set column name implicitly when column name is blank (@ariarijp)
- #2695: Improve Date/DateTime type parameters (@kravets-levko)
- #2694: Block users with disposable email addresses (@arikfr)
- #2687: YAML: changed load to safe_load (@denisov-vlad)
- #2514: Update value parsing for google spreadsheets source (@atharvai)
- #2570: fixes query pagination alignment (@alison985)
- #2584: keep query result pagination out of scroll (@alison985)
- #2647: Improve Script Query Runner (@ariarijp)
- #2583: Query header improvements on widgets (@kocsmy)
- #2671: Save some space (@kocsmy)
- #2658: delaying schema filtering to improve responsiveness (@alison985)
- #2648: Update datasource documentation links (@Pablohn26)
- #2613: Improve Script Query Runner (@ariarijp)
- #2619: data source sort case insensitive (@alison985)
- #2604: Improve Google Spreadsheets Query Runner (@ariarijp)
- #2542: Closes #2541: x-axis improvements. (@emtwo)
- #2590: Remove redundant variables (@ariarijp)
- #2585: Show data only mode: allow to add and delete visualizations (@kravets-levko)
- #2549: Allow get_tables to see views and v10-style partitioned tables (@coreyhuinker)
- #2568: sort datasources alphabetically (@alison985)
- #2444: feat: show error if saml response cannot be parsed (@sjakthol)
- #2554: Display name to be delete (@kyoshidajp)
- #2510: Display confirmation dialog when deleting a item (@kyoshidajp)
- #2518: Design improvements (@kocsmy)
- #2520: Filter data sources in a data source input area (@kyoshidajp)

### Fixed

- #2722: Elasticsearch: Don't send source_content_type parameter. (@arikfr)
- #2719: Remove closing input tags (@maxv)
- #2458: Get all tables in the BigQuery (@kyoshidajp)
- #2698: Make sure we return distinct data source values (@arikfr)
- #2315: Fix: pyHive type matches (@yuua)
- #2638: Dashboard stops rendering when adding widget with empty query (@kravets-levko)
- #2610: Fix export query results output file name (@gabrieldutra)
- #2574: commit query result to db before evaluating alerts (@mtrbean)
- #2580: add break-word wrap to add/edit text box on dashboard (@alison985)
- #2578: Fix connection error when you run "create_tables" (@ariarijp)
- #2572: remove extra menu line if query is archived (@alison985)
- #2526: Fix pivot hide control in dashboards (@deecay)
- #2511: Fixing signed_out.html template (@kocsmy)
- #2523: Frontend: fix boolean field with null value display as null. (@innovia)

### Other

- #2682: Add Zeit's now support to have preview builds for every PR (@arikfr)
- #2668: Upgrade bootstrap script to Redash 4.0.1 (@ariarijp)
- #2639: Add tests for SpreadSheets (@ariarijp)
- #2635: Add tests for Query Results (@ariarijp)
- #2537: Remove trailing semicolon (@sieben)

## v4.0.1 - 2018-05-02

### Added

- Log user's screen resolution. @arikfr

### Changed

- [Redshift] fix the order of columns in the schema browser. @akiray03
- Improve dashboard refresh UX: show previous data while refreshing. @arikfr

### Fixed

- Disable fork button to view_only users. @tonyjiangh
- Hide overflowing data source and alert destination names. @kocsmy
- Login pages were broken on mobile. @kocsmy
- Cohort visualization wasn't rendering if value wasn't properly detected as date. @kravets-levko
- Dashboard filters setting wasn't persisting. @arikfr
- Display nulls and empty values as blank in table numeric fields. @chriszs
- Date column on alerts page is labeled "Created By". @dbravender
- Bootstrap script was breaking due to incompatability with pip 10. @ariarijp

### Other

- Updated README. @kocsmy

## v4.0.0 - 2018-04-16

### Added

- MatterMost alert destination. @alon710
- Full screen view on map visualizations. @deecay
- Choropleth map visualization 🗺. @kravets-levko
- Report Celery queue size. @arikfr
- Load dashboard refresh rate from URL. @arikfr
- Configuration for query refresh intervals. @arikfr

### Changed

- TreasureData: improve query failure message. @toru-takahashi
- Update botocore version (fixes an issue with loading Athena tables). @arikfr
- Changed Map visualization name to "Map (Markers)" to distinguish from the Choropleth one. @arikfr
- Use MongoClient for ReplicaSet connections. @fmy
- Update pymongo version to support newer MongoDB versions. @arikfr
- Changed "his" to "their" in user creation form success message. @tnetennba3
- Show friendly names in dynamic forms labels. @arikfr
- Render safe HTML by default in tables to remain backward compatible. @arikfr
- Apply time limit to alert status checking task. @arikfr
- Plotly: increase Y value accuracy. @arikfr
- close metadata database connection early in the execute query Celery task. @arikfr

### Fixed

- Query page layout gets messed up when clicking on "cancel" in "Do you want to leave this page?" dialog. @kravets-levko
- docker-entrypoint broke for other database names than "postgres". @valentin2105
- (BigQuery) UDF URI was used even if empty. @arikfr
- Show correct Box Plot chart hover data. @deeccay
- Fork button shows in data only view, but not working. @arikfr
- Saving widget sends too much data to the server, sometimes making dashboard save fail. @arikfr
- DynamoDB: always return counter as a number rather than string. @arikfr
- MSSQL: UUID fields were detected as booleans. @arikfr
- The whole dashboard page reloads when clicking on refresh. @arikfr
- Line chart with category x-axis: when some values missing, wrong hints displayed on hover. @kravets-levko
- Second Y-axis not displayed when stacking enabled. @kravets-levko
- Widget with empty contents had extra 40px of white space (paddings of container). @kravets-levko
- Add scrollbars to pivot table widgets. @kravets-levko
- Multiple performance, usability and auto-height related fixes to the dashboard rendering engine (also switched to GridStack). @kravets-levko
- Login form missing on LDAP logging page. @idalin
- Empty state: show connect data source link only to admins. @arikfr
- Dashboard "dancing" widgets (when auto-height enabled). @kravets-levko

### Other

- Webpack: ignore vim swap files. @deecay

## v4.0.0-rc.1 - 2018-03-05

### Added

- Configuration for query refresh intervals.
- [Prometheus] Support for range queries. @jubel-han
- Extensions system based on Python entrypoints. @jezdez
- Funnel visualization. @tonyjiangh
- UI to edit allowed Google OAuth domains. @arikfr
- Empty state for homepage, alerts, queries and dashboards pages. @kocsmy, @arikfr

### Changed

- Maintain widget's auto-height state until it's been resized by the user. @kravets-levko
- Change default table viz width from 4 to 3 columns. @kravets-levko
- When saving dashboard adding or removing widgets, save only modified widgets (with changed size and/or position). @kravets-levko
- Don't allow disabling Password based login if no SSO is enabled. @arikfr
- Always show login page, even if password based login disabled. @arikfr
- Upgrade `sqlparse` to 0.2.4. @ariarijp
- Make sure datetime/number columns in table visualization don't wrap. @kravets-levko
- Explicitly set order of tabs in settings page. @kravets-levko
- User can no longer change the type of a saved visualization. @kravets-levko
- Update docker-compose.yml to restart postgres/redis containers `unless-stopped`. @benmanns
- New default colors for chart visualizations. @kocsmy
- Updated design of all the authentication pages (login, forgot password, etc). @kravets-levko

### Fixed

- Glue schemas with more than 100 tables were showing only first 100 tables. @jezdez
- Long visualizations dind't render scrollbars on some browsers. @kravets-levko
- When the dataset was returning some columns name as non strings, table couldn't be rendered. @kravets-levko
- Missing logos for Prometheus and Snowflake. @kocsmy
- Render correct link to LDAP login on login page. @arikfr
- Sort widgets by column/row to make sure they are placed correctly. @arikfr
- Public dashboards were not rendered due to Javascript error. @kravets-levko

## v4.0.0-beta - 2018-02-14

### Added

- Massive update to the UI/UX of the whole application. @kocsmy, @kravets-levko, @arikfr
- Flexible dashboard layout: resize widgets both vertically and horizonally. @kravets-levko
- Configuration and new options for the table visualization. @kravets-levko
- API to return internal usage events. @arikfr
- Add an option to set a common prefix to the backend logs. @arikfr
- [MongoDB] support nested fields in results. @arikfr
- Cohort visualization: add options and fix rendering logic. @kravets-levko
- Table visualization: `URL` column type. @kravets-levko
- Table visualization: `Image` column type. @kravets-levko
- [BigQuery] show amount of data scanned. @arikfr
- Make dashboard refresh intervals configurable. @arikfr
- Button to insert table/column name from schema into the query text. @kravets-levko
- [Athena] show amount of data scanned. @washort
- [Salesforce] Add setting to set the API version. @mayconbordin
- UI for configuration options (auth, date format, etc). @arikfr
- CLI command to create the root user. @kyoshidajp
- [Redshift] support for loading late binding views in schema browser. @tonyjiangh
- Show user's profile picture and load it from Google when using Google OAuth. @kyoshidajp
- CockroachDB query runner. @yershalom
- MAPD query runner. @cdessanti
- Pie chart: show subplot titles. @deecay

### Changed

- Make trusted header authentication compatible with multiorg mode. @sjakthol
- Update AWS RDS certificate bundle. @arikfr
- Add Prometheus to the default query runners list. @arikfr
- [Athena] update botocore version to support Glue. @arikfr
- Support for quotes passwords in the Redis and Postgres connection URLs. @javier-sanz
- Change the way static assets are served. @arikfr
- [BigQuery] Properly handle RECORD fields in schema (show the nested fields). @arikfr
- Upgrade to Celery 3.1.25 in preparation to Celery 4. @jezdez
- Remove loading indicator when updating query parameter value (before executing). @kravets-levko
- Improvements to the chart visualization (see #2156 for details). @kravets-levko
- Start searching for queries immediately instead of waiting for 3 characters. @kyoshidajp
- Make all references to Elasticsearch be properly capitalized. @kakakakakku
- Use PostgreSQL's FTS/tsvector type for query searches. @jezdez
- [Redshift] Make sslmode configurable. @sjakthol
- Allow passing options to tests Docker command. @arikfr
- Improve error handling mechanism and make error pages friendlier. @kravets-levko, @kocsmy, @arikfr
- Make LDAP settings names more consistent. @gramakri
- [Oracle] support for non SELECT queries. @doddjc21
- Admin can no longer remove themselves from the built-in groups. @negibouze
- Update pie charts font style. @deecay
- Upgrade psycopg2 for support PostgreSQL 10.0. @kyoshidajp
- Convert all stylesheets to LESS. @kravets-levko
- [Elasticsearch] Collect doc_count field from aggregation. @arjan
- Switch to pytest. @jezdez
- Ensure email is case-insensitive. @miketheman
- [Redshift] change default SSL mode to prefer. @arikfr
- Return Redis memory usage in bytes for easier monitoring. @kakakakakku
- create_db command in docker-entrypoint waits for Postgres to become available first. @ariarijp
- [Elasticsearch] set source_content_type on ES queries to support Elasticsearch 6.0. @alexdrans
- Show `-` instead of `Invalid Date` for null values given to `dateTime` filter. @kyoshidajp

### Fixed

- Parameters list was resetting when adding a new parameter. @arikfr
- Don't escape values in non-html columns. @kravets-levko
- Commit SAML user group assignment to the database. @sjakthol
- Update correct settings in SAML settings form. @sjakthol
- Fix Google OAuth login in MULTIORG mode. @shinji19
- Strip annotation from query when path is specified in Script query runner. @ariarijp
- Fix filter headers when there are multiple rows of filters. @kocsmy
- Update query version when changing query data source. @washort
- Fix upgrade script to support changes in CircleCI. @rgjodekerken
- Don't show error indicators after submitting the user form. @bamboo-yujiro
- [Query Results] support unicode column names. @tonyjiangh
- Issue with Google OAuth caused by old pyOpenSSL version. @crooy
- Fix layout of outdated queries admin view. @bamboo-yujiro
- User can't download query results of a new query. @arikfr
- Typo in celery logs format. @ariarijp
- Handling whitespace characters in Query Results data source. @ariarijp
- [MySQL] Close cursor when cancellig the query. @jasonsmithj

## v3.0.0 - 2017-11-13

### Added

- Query Result data source (run queries on query results).
- Athena: option to load schema from Glue catalog. @myouju
- Allow running any command inside the container via the Docker entrypoint script. @jezdez
- Make invitation token max age configurable. @hhamalai
- Redshift: add support for the new ACM root CA.
- Redshift: support for Spectrum (external) tables. @atharvai
- MongoDB: option to set allowDiskUse in queries.
- Option to disable SQLAlchemy connection pool.
- Option to set a time limit on adhoc queries.
- Option to disable sending an invite to a new user.
- Azure SQL Data Warehouse query runner. @kitsuyui
- Prometheus query runner. @yershalom
- Option to set the Flask-Limiter storage engine.
- Option to set UnicodeWriter's error handling method. @fan-t-endo
- PostgreSQL: SSL configuration option. @TylerBrock
- Counter visualization: additional formatting options. @deecay
- Query based drop down parameter. @rohithmenon
- MySQL: multiple queries support & connection timeout.
- Ability to select all in multi-filter. @Posnet
- LDAP (Active Directory) support. @amarjayr

### Changed

- Copy parameters when forking a query. @kyoshidajp
- Prevent using Query API Key with refresh API (previously it was just failing).
- Reduce boilerplate in frontend code.
- Set auto focus in first input items. @kyoshidajp
- Update gunicorn to latest version.
- Make log format configurable.
- Sort series by name.
- Allow setting test file with Docker test run. @meinac
- Use outdated queries count stored already in Redis.
- Show links based on permissions the user have.
- Cassandra: update driver version. @yershalom
- Docker-Compose: update configuration to always restart services. @muddydixon
- Modernize Python 2 code to get ready for Python 3. @cclauss
- Cohort visualization: make it friendlier to use by better handle gaps in data, so it's easier to generate the data needed.
- Use a different markdown library. @alexmuller
- Salesforce: improve error messages we receive from the API. @akiray03
- Custom JS code visualization improvements. @deecay
- DQL: Update version to 0.5.24. @aterreno
- Cassandra: get_schema support for both C\* 2.x and 3.x, support for SortedSet type serialization. (@mfouilleul))
- Replace deprecated ng-annotate with babel plugin. @44px
- Update Python dependencies to recent versions. @alison985
- Bootstrap script: create /opt/redash directory only if it doesn't exist. @isomura
- Bootstrap script: make use of REDASH_BASE_PATH variable in setup script. @sylvain

### Fixed

- Require full data source access to fork a query.
- API key of one query could be used to get results of another one.
- Delete group id from user object when deleting the group. @kyoshidajp
- Sorting of X axis wasn't working for Box plot type visualizations. @deecay
- Exporting query results as excel was failing when one of the columns had array data. @kyoshidajp
- Show query editor's Archive/Publish Query drop-down only on saved queries. @cyriac
- Move misplaced configuration in docker-compose.production.yml. @yutannihilation
- MySQL: support UTF8 schema.
- TreasureData queries were failing when returning 0 rows.
- Use series color for Boxplot. @deecay
- Revoke permission should respect to given grantee and access type. @meinac
- Fixed eslint "Cannot read property 'length' of undefined" error. @kravets-levko
- Don't crash query editor when there are unclosed curly brackets.
- Error value in charts wasn't displayed if it was 0.
- Prevent line breaks in EditInPlace description when using Firefox. @alexmuller
- Queries#all_queries was sometimes returning wrong number of queries.
- record_event fails for API events.
- Cancel button on tasks admin page was broken.
- Remove deprecated cx_Oracle types. @queeno
- Textbox widgets were updating their value even when editor was cancelled. @alison985
- Collaborators couldn't edit visualizations or schedule.
- Use series color for error bar. @deecay
- Upgrade script was using the wrong restart command on new AMIs.

## v2.0.1 - 2017-10-22

This is a patch release, that adds support for Redshift ACM certificates (see #2044 for details).

## v2.0.0 - 2017-08-08

### Added

- [Cassandra] Support for UUID serializing and setting protocol version. @mfouilleul
- [BigQuery] Add maximumBillingTier to BigQuery configuration. @dotneet
- Add the propertyOrder field to specify order of data source settings. @rmakulov
- Add Plotly based Boxplot visualization. @deecay
- [Presto] Add: query cancellation support. @fbertsch
- [MongoDB] add \$oids JSON extension.
- [PostgreSQL] support for loading materialized views in schema.
- [MySQL] Add option to hide SSL settings.
- [MySQL] support for RDS MySQL and SSL.
- [Google Analytics] support for mcf queries & better errors.
- Add: static enum parameter type. @rockwotj
- Add: option to hide pivot table controls. @deecay
- Retry reload of query results if it had an error.
- [Data Sources] Add: MemSQL query runner. @alexanderlz
- "Dumb" recents option (see #1779 for details)
- Athena: direct query runner using the instead of JDBC proxy. @laughingman7743
- Optionally support parameters in embeds. @ziahamza
- Sorting ability in alerts view.
- Option to change default encoding of CSV writer. @yamamanx
- Ability to set dashboard level filters from UI.
- CLI command to open IPython shell.
- Add link to query page from admin view. @miketheman
- Add the option to write logs to STDOUT instead of STDERR. @eyalzek
- Add limit parameter to tasks API. @alexpekurovsky
- Add SQLAlchemy pool settings.
- Support for category type y axis.
- Add 12 & 24 hours refresh rate option to dashboards.

### Changed

- Upgrade Google API client library for all Google data sources. @ahamino
- [JIRA JQL] change default max results limit from 50 to 1000. @jvanegmond
- Upgrade to newer Plotly version. @deecay
- [Athena] Configuration flag to disable query annotations for Athena. @suemoc
- Ignore extra columns in CSV output. @alexanderlz
- [TreasureData] improve error handling and upgrade client.
- [InfluxDB] simpler test connection query (show databases requires admin).
- [MSSQL] Mark integers as decimals as well, as sometimes decimal columns being returned
  with integer column type.
- [Google Spreadsheets] add timeout to requests.
- Sort dashboards list by name. @deecay
- Include Celery task name in statsd metrics.
- Don't include paused datasource's queries in outdated queries count.
- Cohort: handle the case where the value/total might be strings.
- Query results: better type guessing on the client side.
- Counter: support negative indexes to iterate from the end of the results.
- Data sources and destinations configuration: change order of name and type (type first now).
- Show API Key in a modal dialog instead of alert.
- Sentry: upgrade client version.
- Sentry: don't install logging hook.
- Split refresh schemas into separate tasks and add a timeout.
- Execute scheduled queries with parameters using their default value.
- Keep track of last query execution (including failed ones) for scheduling purposes.
- Same view for input on search result page as in header. @44px
- Metrics: report endpoints without dots for metrics.
- Redirect to / when org not found.
- Improve parameters label placement. @44px
- Auto-publish queries when they are named (with option to disable; #1830).
- Show friendly error message in case of duplicate data source name.
- Don't allow saving dashboard with empty name.
- Enable strict checking for Angular DI.
- Disable Angular debug info (should improve performance).
- Update to Webpack 2. @44px
- Remove /forgot endpoint if REDASH_PASSWORD_LOGIN_ENABLED is false. @amarjayr
- Docker: make Gunicorn worker count configurable. @unixwitch
- Snowflake support is no longer enabled by default.
- Enable memory optimization for Excel exporter.

### Fixed

- Fix: set default values in options to enable 'default: True' for checkbox. @rmakulov
- Support MULTI_ORG again.
- [Google Spreadsheets] handle distant future dates.
- [SQLite] better handle utf-8 error messages.
- Fix: don't remove locks for queries with task status of PENDING.
- Only split columns with \_\_/:: that end with filter/MultiFilter.
- Alert notifications fail (sometime) with a SQLAlchemy error.
- Safeguard against empty query results when checking alert status. @danielerapati
- Delete data source doesn't work when query results referenced by queries.
- Fix redirect to /setup on the last setup step. @44px
- Cassandra: use port setting in connection options. @yershalom
- Metrics: table name wasn't found for count queries.
- BigQuery wasn't loading due to bad import.
- DynamicForm component was inserting empty values.
- Clear null values from data source options dictionary.
- /api/session API call wasn't working when multi tenancy enabled
- If column had no type it would use previous column's type.
- Alert destination details were not updating.
- When setting rearm on a new alert, it wasn't persisted.
- Salesforce: sandbox parameter should be optional. @msnider
- Alert page wasn't properly linked from alerts list. @alison985
- PostgreSQL passwords with spaces were not supported. (#1056)
- PivotTable wasn't updating after first save.

## v1.0.3 - 2017-04-18

### Fixed

- Fix: sort by column no longer working.

## v1.0.2 - 2017-04-18

### Fixed

- Fix: favicon wasn't showing up.
- Fix: support for unicode in dashboard tags. @deecay
- Fix: page freezes when rendering large result set.
- Fix: chart embeds were not rendering in PhantomJS.

## v1.0.1 - 2017-04-02

### Added

- Add: bubble charts support.
- Add "Refresh Schema" button to the datasource @44px
- [Data Sources] Add: ATSD query runner @rmakulov
- [Data Sources] Add: SalesForce query runner @msnider
- Add: scheduled query backoff in case of errors @washort
- Add: use results row count as the value for the counter visualization. @deecay

### Changed

- Moved CSV/Excel query results generation code to models. @akiray03
- Add support for filtered data in Pivot table visualization @deecay
- Friendlier labels for archived state of dashboard/query

### Fixed

- Fix: optimize queries to avoid N+1 queries.
- Fix: percent stacking math was wrong. @spasovski
- Fix: set query filter to match value from URL query string. @benmargo
- [Clickhouse] Fix: detection of various data types. @denisov-vlad
- Fix: user can't edit their own alert.
- Fix: angular minification issue in textbox editor and schema browser.
- Fixes to better support IE11 (add polyfill for Object.assign and show vertical scrollbar). @deecay
- Fix: datetime parameters were not using a date picker.
- Fix: Impala schema wasn't loading.
- Fix: query embed dialog close button wasn't working @r0fls
- Fix: make errors from Presto runner JSON-serializable @washort
- Fix: race condition in query task status reporting @washort
- Fix: remove \$\$hashKey from Pivot table
- Fix: map visualization had severe performance issue.
- Fix: pemrission dialog wasn't rendering.
- Fix: word cloud visualization didn't show column names.
- Fix: wrong timestamps in admin tasks page.
- Fix: page header wasn't updating on dashboards page @MichaelJAndy
- Fix: keyboard shortcuts didn't work in parameter inputs

### Other

- Change default job expiry times to: job lock expire after 12 hours (previously: 6 hours) and Celery task result object expire after 4 hours (previously: 1 hour). @shimpeko

## v1.0.0-rc.2 - 2017-02-22

### Changed

- [#1563](https://github.com/getredash/redash/pull/1563) Send events to webhook as JSON with a schema.
- [#1601][presto] friendlier error messages. (@aslotnick)
- Move the query runner unavailable log message to be DEBUG level instead of WARNING, as it was mainly confusing people.
- Remove "Send to Cloud" button from Plotly based visualizations.
- Change Plotly's default hover mode to "Compare".
- [#1612] Change: Improvements to the dashboards list page.

### Fixed

- [#1564] Fix: map visualization column picker wasn't populated. (@janusd)
- [#1597][sql server] Fix: schema wasn't loading on case sensitive servers. (@deecay)
- Fix: dashbonard owner couldn't edit his dashboard.
- Fix: toggle_publish event wasn't logged properly.
- Fix: events with API keys were not logged.
- Fix: share dashboard dialog was broken after code minification.
- Fix: public dashboard endpoint was broken.
- Fix: public dashboard page was broken after code minification.
- Fix: visualization embed page was broken after code minification.
- Fix: schema browser has dark background.
- Fix: Google button missing on invite page.
- Fix: global parameters don't render on dashboards with text boxes.
- Fix: sunburst / Sankey visualizations have bad data.
- Fix: extra whitespace created by the filters component.
- Fix: query results cleanup task was trying to delete query objects.
- Fix: alert subscriptions were not triggered.
- [DynamoDB] Fix: count(\*) queries were broken. (@kopanitsa))
- Fix: Redash is using too many database connections.
- Fix: download links were not working in dashboards.
- Fix: the first selection in multi filters was broken in dashboards.

### Other

- [#1555] Change sourcemaps to generate a sourcemap per module. (@44px)
- [#1570] Fix Docker Compose configuration for nginx. (@btmc)
- [#1582] Update Dockerfile to build frontend assets and update the folder ownership.
- Dockerfile: change the uid of the redash user to match host user uid.
- Update npm-shrinkwrap.json file to use http proctocol instead of git. (@deecay)

## v1.0.0-rc.1 - 2017-01-31

This version has two big changes behind the scenes:

- Refactor the frontend to use latest (at the time) Angular version (1.5) along with better frontend pipeline based on)
  WebPack.
- Refactor the backend code to use SQLAlchemy and Alembic, for easier migrations/upgrades.)

Along with that we have many fixes, additions, new data sources (Google Analytics, ClickHouse, Amazon Athena, Snowflake)
and fixes to the existing ones (mainly ElasticSearch and Cassandra).

When upgrading make sure to upgrade from version 0.12.0 and update your .env file:

1. If you have local PostreSQL database, you will need to update the URL from `postgresql://redash` to `postgresql:///redash`.
2. Remove the `REDASH_STATIC_ASSETS_PATH` definition.

Make sure to make these changes before running upgrade as otherwise it will fail.

We're releasing a new upgrade script -- see [here](https://redash.io/help-onpremise/maintenance/how-to-upgrade-redash.html) for details.

### Added

- [#1546](https://github.com/getredash/redash/pull/1546) Add: API docstrings (@washort)
- [#1504](https://github.com/getredash/redash/pull/1504) Add: global parameters for dashboards (Tyler Rockwood)
- [#1508](https://github.com/getredash/redash/pull/1508) [Jira JQL] Add: support custom JIRA fields and enhance value mapping (@sseifert)
- [#1530](https://github.com/getredash/redash/pull/1530) Add: Docker based developer workflow (Arik Fraimovich)
- [#1515](https://github.com/getredash/redash/pull/1515) [Python] Add: get_source_schema method (Vladislav Denisov)
- [#1512](https://github.com/getredash/redash/pull/1512) [Python] Add: define more safe_builtins (Vladislav Denisov)
- [#1513](https://github.com/getredash/redash/pull/1513) Add: get_by_id & get_by_name methods for Query and DataSource classes (Vladislav Denisov)
- [#1482](https://github.com/getredash/redash/pull/1482) [Cassandra] Add: schema browser support & explicit protocol version (@yershalom)
- [#1488](https://github.com/getredash/redash/pull/1488) [Data Sources] Add: Snowflake query runner (@arikfr)
- [#1479](https://github.com/getredash/redash/pull/1479) [ElasticSearch] Add: enable schema browser (@adamlwgriffiths)
- [#1475](https://github.com/getredash/redash/pull/1475) [Cassnadra] Added set_keyspace for easier query cassandra (@yershalom)
- [#1468](https://github.com/getredash/redash/pull/1468) [Datasources] Add: Amazon Athena query runner (@arikfr)
- [#1433](https://github.com/getredash/redash/pull/1433) [Charts] Add: errors bands in graphs (@luke14free)
- [#1405](https://github.com/getredash/redash/pull/1405) [Datasources] Add: simple Google Analytics query runner (@denisov-vlad)
- [#1409](https://github.com/getredash/redash/pull/1409) [Datasources] Add: Add query runner for Yandex ClickHouse (@denisov-vlad)
- [#1373](https://github.com/getredash/redash/pull/1373) Add: rate limit the login page (@AntoineAugusti)

### Changed

- [#1549](https://github.com/getredash/redash/pull/1549) Change: disable version counter for queries: (Arik Fraimovich)
- [#1548](https://github.com/getredash/redash/pull/1548) Change: improve UI in small resolution: (Arik Fraimovich)
- [#1547](https://github.com/getredash/redash/pull/1547) Change: Improve drafts UX (Arik Fraimovich)
- [#1540](https://github.com/getredash/redash/pull/1540) [MySQL] Change: faster retrieval of schema (Yaning Zhu)
- [#1517](https://github.com/getredash/redash/pull/1517) [ClickHouse] Change: convert UInt64 columns to integer type (Vladislav Denisov)
- [#1528](https://github.com/getredash/redash/pull/1528) [Vertica] Change: set longer read_timeout (lab79)
- [#1522](https://github.com/getredash/redash/pull/1522) Change: move package.json/webpack.config to root directory (Arik Fraimovich)
- [#1514](https://github.com/getredash/redash/pull/1514) [Athena] Change: enable query annotations (Gaurav Awadhwal)
- [#1525](https://github.com/getredash/redash/pull/1525) Change: update amazon linux bootstrap.sh (Karri Niemelä)
- [#1509](https://github.com/getredash/redash/pull/1509) [Presto/Athena] Change: remove special rule around public schema (@GAwadhwalAtlassian)
- [#1485](https://github.com/getredash/redash/pull/1485) Close #1453: more minimal notification of draft status for query/dashboard (@arikfr)
- [#1474](https://github.com/getredash/redash/pull/1474) [Cassandra] Change: test connection query (@yershalom)
- [#1464](https://github.com/getredash/redash/pull/1464) [Clickhouse] Change: use UTF-8 encoding for POST data (@jaykelin)
- [#1417](https://github.com/getredash/redash/pull/1417) Change: Replace Peewee with SQLAlchemy/Alembic (@arikfr, @washort)
- [#1458](https://github.com/getredash/redash/pull/1458) Change: switch from flask_script to click, add CLI unit tests and upgrade Flask version (@washort)
- [#1438](https://github.com/getredash/redash/pull/1438) [ElasticSearch] Change: use simplejson for better error descriptions (@adamlwgriffiths)
- [#1435](https://github.com/getredash/redash/pull/1435) Whitelisting more builtin primitives (@mattrobenolt)
- [#1376](https://github.com/getredash/redash/pull/1376) Change: upgrade the frontend stack (@arikfr, @luke14free)
- [#1429](https://github.com/getredash/redash/pull/1429) Add missing error check from #1402 (@adamlwgriffiths)
- [#1256](https://github.com/getredash/redash/pull/1256) Change: when forking a query, copy all visualizations (@ninneko)
- [#1421](https://github.com/getredash/redash/pull/1421) Change: [BigQuery] only specify useLegacySQL is it's True (@arikfr)
- [#1353](https://github.com/getredash/redash/pull/1353) Change: make draft status for queries and dashboards toggleable (@washort)
- [#1419](https://github.com/getredash/redash/pull/1419) Change: use redash.utils.json_dumps instead of json.dumps in Python query runner (@ehfeng)
- [#1402](https://github.com/getredash/redash/pull/1402) Change: correctly propagate ElasticSearch errors to the UI (@adamlwgriffiths)
- [#1371](https://github.com/getredash/redash/pull/1371) Change: display user's password reset link to the admin when mail server disabled (@vitorbaptista)

### Fixed

- [#1551](https://github.com/getredash/redash/pull/1551) Fix: flask-admin - exclude created_at/updated_at so models can be saved (Arik Fraimovich)
- [#1545](https://github.com/getredash/redash/pull/1545) [ElasticSearch] Fix: query fails when properties key is missing (hgs847825)
- [#1526](https://github.com/getredash/redash/pull/1526) [ElasticSearch] Fix for #1521 (Adam Griffiths)
- [#1521](https://github.com/getredash/redash/pull/1521) [ElasticSearch] Fix: wrong variable name. (Arik Fraimovich)
- [#1497](https://github.com/getredash/redash/pull/1497) Fix #16: when updating dashboard name refresh dashboards dropdown (@arikfr)
- [#1491](https://github.com/getredash/redash/pull/1491) Fix: DynamoDB test connection was broken (@arikfr)
- [#1487](https://github.com/getredash/redash/pull/1487) Fix #1432: delete visualization sends full visualization body instead‚Ä¶ (@arikfr)
- [#1484](https://github.com/getredash/redash/pull/1484) Fix #1457: sort was using the string value (@arikfr)
- [#1478](https://github.com/getredash/redash/pull/1478) [ElasticSearch] Fix: connection test was always succesfful (@adamlwgriffiths)
- [#1440](https://github.com/getredash/redash/pull/1440) Fix: API errors for dashboards with invalid layout data (@whummer)
- [#1427](https://github.com/getredash/redash/pull/1427) [Cassandra] Fix: remove reference to non existing Error class (@arikfr)
- [#1423](https://github.com/getredash/redash/pull/1423) [Cassandra] Fix: cassandra.cluster.Error wasn't imported (@arikfr)
- Fix #1001: queries with a column named "length" were not rendered.
- Fix #578: dashboard list not scrollable.
- Fix #137: add direction indicators when sorting query results.

## v0.12.0 - 2016-11-20

### Added

- 61fe16e #1374: Add: allow '\*' in REDASH_CORS_ACCESS_CONTROL_ALLOW_ORIGIN (Allen Short)
- 2f09043 #1113: Add: share modify/access permissions for queries and dashboard (whummer)
- 3db0eea #1341: Add: support for specifying SAML nameid-format (zoetrope)
- b0ecd0e #1343: Add: support for local SAML metadata file (zoetrope)
- 0235d37 #1335: Add: allow changing alert email subject. (Arik Fraimovich)
- 2135dfd #1333: Add: control over y axis min/max values (Arik Fraimovich)
- 49e788a #1328: Add: support for snapshot generation service (Arik Fraimovich)
- 229ca6c #1323: Add: collect runtime metrics for Celery tasks (Arik Fraimovich)
- 931a1f3 #1315: Add: support for loading BigQuery schema (Arik Fraimovich)
- 39b4f9a #1314: Add: support MongoDB SSL connections (Arik Fraimovich)
- ca1ca9b #1312: Add: additional configuration for Celery jobs (Arik Fraimovich)
- fc00e61 #1310: Add: support for date/time with seconds parameters (Arik Fraimovich)
- d72a198 #1307: Add: API to force refresh data source schema (Arik Fraimovich)
- beb89ec #1305: Add: UI to edit dashboard text box widget (Kazuhito Hokamura)
- 808fdd4 #1298: Add: JIRA (JQL) query runner (Arik Fraimovich)
- ff9e844 #1280: Add: configuration flag to disable scheduled queries (Hirotaka Suzuki)
- ef4699a #1269: Add: Google Drive federated tables support in BigQuery query runner (Kurt Gooden)
- 2eeb947 #1236: Add: query runner for Cassandra and ScyllaDB (syerushalmy)
- 10b398e #1249: Add: override slack webhook parameters (mystelynx)
- 2b5e340 #1252: Add: Schema loading support for Presto query runner (using information_schema) (Rohan Dhupelia)
- 2aaf5dd #1250: Add: query snippets feature (Arik Fraimovich)
- 8d8af73 #1226: Add: Sankey visualization (Arik Fraimovich)
- a02edda #1222: Add: additional results format for sunburst visualization (Arik Fraimovich)
- 0e70188 #1213: Add: new sunburst sequence visualization (Arik Fraimovich)
- 9a6d2d7 #1204: Add: show views in schema browser for Vertica data sources (Matthew Carter)
- 600afa5 #1138: Add: ability to register user defined function (UDF) resources for BigQuery DataSource/Query (fabito)
- b410410 #1166: Add: "every 14 days" refresh option (Arik Fraimovich)
- 906365f #967: Add: extend ElasticSearch query_runner to support aggregations (lloydw)

### Changed

- 2de4aa2 #1395: Change: switch to requests in URL query runner (Arik Fraimovich)
- db1a941 #1392: Change: Update documentation links to point at the new location. (Arik Fraimovich)
- 002f794 #1368: Change: added ability to disable auto update in admin views (Arik Fraimovich)
- aa5d14e #1366: Change: improve error message for exception in the Python query runner (deecay)
- 880627c #1355: Change: pass the user object to the run_query method (Arik Fraimovich)
- 23c605b #1342: SAML: specify entity id (zoetrope)
- 015b1dc #1334: Change: allow specifying recipient address when sending email test message (Arik Fraimovich)
- 39aaa2f #1292: Change: improvements to map visualization (Arik Fraimovich)
- b22191b #1332: Change: upgrade Python packages (Arik Fraimovich)
- 23ba98b #1331: Celery: Upgrade Celery to more recent version. (Arik Fraimovich)
- 3283116 #1330: Change: upgrade Requests to latest version. (Arik Fraimovich)
- 39091e0 #1324: Change: add more logging and information for refresh schemas task (Arik Fraimovich)
- 462faea #1316: Change: remove deprecated settings (Arik Fraimovich)
- 73e1837 #1313: Change: more flexible column width calculation (Arik Fraimovich)
- e8eb840 #1279: Change: update bootstrap.sh to support Ubuntu 16.04 (IllusiveMilkman)
- 8cf0252 #1262: Change: upgrade Plot.ly version and switch to smaller build (Arik Fraimovich)
- 0b79fb8 #1306: Change: paginate queries page & add explicit urls. (Arik Fraimovich)
- 41f99f5 #1299: Change: send Content-Type header (application/json) in query results responses (Tsuyoshi Tatsukawa)
- dfb1a20 #1297: Change: update Slack configuration titles. (Arik Fraimovich)
- 8c1056c #1294: Change: don't annotate BigQuery queries (Arik Fraimovich)
- a3cf92e #1289: Change: use key_as_string when available (ElasticSearch query runner) (Arik Fraimovich)
- e155191 #1285: Change: do not display Oracle tablespace name in schema browser (Matthew Carter)
- 6cbc39c #1282: Change: deduplicate Google Spreadsheet columns (Arik Fraimovich)
- 4caf2e3 #1277: Set specific version of cryptography lib (Arik Fraimovich)
- d22f0d4 #1216: Change: bootstrap.sh - use non interactive dist-upgrade (Atsushi Sasaki)
- 19530f4 #1245: Change: switch from CodeMirror to Ace editor (Arik Fraimovich)
- dfb92db #1234: Change: MongoDB query runner set DB name as mandatory (Arik Fraimovich)
- b750843 #1230: Change: annotate Presto queries with metadata (Noriaki Katayama)
- 5b20fe2 #1217: Change: install libffi-dev for Cryptography (Ubuntu setup script) (Atsushi Sasaki)
- a9fac34 #1206: Change: update pymssql version to 2.1.3 (kitsuyui)
- 5d43cbe #1198: Change: add support for Standard SQL in BigQuery query runner (mystelynx)
- 84d0c22 #1193: Change: modify the argument order of moment.add function call (Kenya Yamaguchi)

### Fixed

- d6febb0 #1375: Fix: Download Dataset does not work when not logged in (Joshua Dechant)
- 96553ad #1369: Fix: missing format call in Elasticsearch test method (Adam Griffiths)
- c57c765 #1365: Fix: compare retrieval times in UTC timezone (Allen Short)
- 37dff5f #1360: Fix: connection test was broken for MySQL (ichihara)
- 360028c #1359: Fix: schema loading query for Hive was wrong for non default schema (laughingman7743)
- 7ee41d4 #1358: Fix: make sure all calls to run_query updated with new parameter (Arik Fraimovich)
- 0d94479 #1329: Fix: Redis memory leak. (Arik Fraimovich)
- 7145aa2 #1325: Fix: queries API was doing N+1 queries in most cases (Arik Fraimovich)
- cd2e927 #1311: Fix: BoxPlot visualization wasn't rendering on a dashboard (Arik Fraimovich)
- a562ce7 #1309: Fix: properly render checkboxes in dynamic forms (Arik Fraimovich)
- d48192c #1308: Fix: support for Unicode columns name in Google Spreadsheets (Arik Fraimovich)
- e42f93f #1283: Fix: schema browser was unstable after opening a table (Arik Fraimovich)
- 170bd65 #1272: Fix: TreasureData get_schema method was returning array instead of string as column name (ariarijp)
- 4710c41 #1265: Fix: refresh modal not working for unsaved query (Arik Fraimovich)
- bc3a5ab #1264: Fix: dashboard refresh not working (Arik Fraimovich)
- 6202d09 #1240: Fix: when shared dashboard token not found, return 404 (Wesley Batista)
- 93aac14 #1251: Fix: autocomplete went crazy when database has no autocomplete. (Arik Fraimovich)
- b8eca28 #1246: Fix: support large schemas in schema browser (Arik Fraimovich)
- b781003 #1223: Fix: Alert: when hipchat Alert.name is multibyte character, occur error. (toyama0919)
- 0b928e6 #1227: Fix: Bower install fails in vagrant (Kazuhito Hokamura)
- a411af2 #1232: Fix: don't show warning when query string (parameters value) changes (Kazuhito Hokamura)
- 3dbb5a6 #1221: Fix: sunburst didn't handle all cases of path lengths (Arik Fraimovich)
- a7cc1ee #1218: Fix: updated result not being saved when changing query text. (Arik Fraimovich)
- 0617833 #1215: Fix: email alerts not working (Arik Fraimovich)
- 78f65b1 #1187: Fix: read only users receive the permission error modal in query view (Arik Fraimovich)
- bba801f #1167: Fix the version of setuptools on bootstrap script for Ubuntu (Takuya Arita)
- ce81d69 #1160: Fix indentation in docker-compose-example.yml (Hirofumi Wakasugi)
- dd759fe #1155: Fix: make all configuration values of Oracle required (Arik Fraimovich)

### Docs

- a69ee0c #1225: Fix: RST formatting of the Vagrant documentation (Kazuhito Hokamura)
- 03837c0 #1242: Docs: add warning re. quotes on column names and BigQuery (Ereli)
- 9a98075 #1255: Docs: add documentation for InfluxDB (vishesh92)
- e0485de #1195: Docs: fix typo in maintenance page title (Antoine Augusti)
- 7681d3e #1164: Docs: update permission documentation (Daniel Darabos)
- bcd3670 #1156: Docs: add SSL parameters to nginx configuration (Josh Cox)

## v0.11.1.b2095 - 2016-08-02

This is a hotfix release, which fixes an issue with email alerts in v0.11.0.

## v0.11.0.b2016 - 2016-07-03

The main features of this release are:

- Alert Destinations: ability to define multiple destinations for alert notifications (currently implemented: HipChat, Slack, Webhook and email).
- The long-awaited UI for query parameters (see example in #1069).

Also, this release includes numerous smaller features, improvements, and bug fixes.

A big thank you goes to all who contributed code and documentation in this release: @AntoineAugusti, @James226, @adamlwgriffiths, @alexdebrie, @anthony-coble, @ariarijp, @dheerajrav, @edwardsharp, @machira, @nabilblk, @ninneko, @ordd, @tomerben, @toru-takahashi, @vishesh92, @vorakumar and @whummer.

### Added

- d5e5b24 #1136: Feature: add --org option to all relevant CLI commands. (@adamlwgriffiths)
- 87e25f2 #1129: Feature: support for JSON query formatting (Mongo, ElasticSearch) (@arikfr)
- 6bb2716 #1121: Show error when failing to communicate with server (@arikfr)
- f21276e #1119: Feature: add UI to delete alerts (@arikfr)
- 8656540 #1069: Feature: UI for query parameters (@arikfr)
- 790128c #1067: Feature: word cloud visualization (@anthony-coble)
- 8b73a2b #1098: Feature: UI for alert destinations & new destination types (@alexdebrie)
- 1fbeb5d #1092: Add Heroku support (@adamlwgriffiths)
- f64622d #1089: Add support for serialising UUID type within MSSQL #961 (@James226)
- 857caab #1085: Feature: API to pause a data source (@arikfr)
- 214aa3b #1060: Feature: support configuring user's groups with SAML (@vorakumar)
- e20a005 #1007: Issue#1006: Make bottom margin editable for Chart visualization (@vorakumar)
- 6e0dd2b #1063: Add support for date/time Y axis (@tomerben)
- b5a4a6b #979: Feature: Add CLI to edit group permissions (@ninneko)
- 6d495d2 #1014: Add server-side parameter handling for embeds (@whummer)
- 5255804 #1091: Add caching for queries used in embeds (@whummer)

### Changed

- 0314313 #1149: Presto QueryRunner supports tinyint and smallint (@toru-takahashi)
- 8fa6fdb #1030: Make sure data sources list ordered by id (@arikfr)
- 8df822e #1141: Make create data source button more prominent (@arikfr)
- 96dd811 #1127: Mark basic_auth_password as secret (@adamlwgriffiths)
- ad65391 #1130: Improve Slack notification style (@AntoineAugusti)
- df637e3 #1116: Return meaningful error when there is no cached result. (@arikfr)
- 65635ec #1102: Switch to HipChat V2 API (@arikfr)
- 14fcf01 #1072: Remove counter from the tasks Done tab (as it always shows 50). #1047 (@arikfr)
- 1a1160e #1062: DynamoDB: Better exception handling (@arikfr)
- ed45dcb #1044: Improve vagrant flow (@staritza)
- 8b5dc8e #1036: Add optional block for more scripts in template (@arikfr)

### Fixed

- dbd48e1 #1143: Fix: use the email input type where needed (@ariarijp)
- 7445972 #1142: Fix: dates in filters might be duplicated (@arikfr)
- 5d0ed02 #1140: Fix: Hive should use the enabled variable (@arikfr)
- 392627d #1139: Fix: Impala data source referencing wrong variable (@arikfr)
- c5bfbba #1133: Fix: query scrolling issues (@vishesh92)
- c01d266 #1128: Fix: visualization options not updating after changing type (@arikfr)
- 6bc0e7a #1126: Fix #669: save fails when doing partial save of new query (@arikfr)
- 3ce27b9 #1118: Fix: remove alerts for archived queries (@arikfr)
- 4fabaae #1117: Fix #1052: filter not working for date/time values (@arikfr)
- c107c94 #1077: Fix: install needed dependencies to use Hive in Docker image (@nabilblk)
- abc790c #1115: Fix: allow non integers in alert reference value (@arikfr)
- 4ec473c #1110: Fix #1109: mixed group permissions resulting in wrong permission (@arikfr)
- 1ca5262 #1099: Fix RST syntax for links (@adamlwgriffiths)
- daa6c1c #1096: Fix typo in env variable VERSION_CHECK (@AntoineAugusti)
- cd06d27 #1095: Fix: use create_query permission for new query button. (@ordd)
- 2bc0b27 #1061: Fix: area chart stacking doesn't work (@machira)
- 8c21e91 #1108: Remove potnetially concurrency not safe code form enqueue_query (@arikfr)
- e831218 #1084: Fix #1049: duplicate alerts when data source belongs to multiple groups (@arikfr)
- 6edb0ca #1080: Fix typo (@jeffwidman)
- 64d7538 #1074: Fix: ElasticSearch wasn't using correct type names (@toyama0919)
- 3f90dd9 #1064: Fix: old task trackers were not really removed (@arikfr)
- e10ecd2 #1058: Bring back filters if dashboard filters are enabled (@AntoineAugusti)
- 701035f #1059: Fix: DynamoDB having issues when setting host (@arikfr)
- 2924d4f #1040: Small fixes to visualizations view (@arikfr)
- fec0d5f #1037: Fix: multi filter wasn't working with \_\_ syntax (@dheerajrav)
- b066ce4 #1033: Fix: only ask for notification permissions if wasn't denied (@arikfr)
- 960c416 #1032: Fix: make sure we return dashboards only for current org only (@arikfr)
- b3844d3 #1029: Hive: close connection only if it exists (@arikfr)

### Docs

- 6bb09d8 #1146: Docs: add a link to settings documentation. (@adamlwgriffiths)
- 095e759 #1103: Docs: add section about monitoring (@AntoineAugusti)
- e942486 #1090: Contributing Guide (@arikfr)
- 3037c4f #1066: Docs: command type-o fix. (@edwardsharp)
- 2ee0065 #1038: Add an ISSUE_TEMPLATE.md to direct people at the forum (@arikfr)
- f7322a4 #1021: Vagrant docs: add purging the cache step (@ariarijp)

---

For older releases check the GitHub releases page:
https://github.com/getredash/redash/releases<|MERGE_RESOLUTION|>--- conflicted
+++ resolved
@@ -1,16 +1,5 @@
 # Change Log
 
-<<<<<<< HEAD
-## v8.0.1 - 2019-11-17
-
-* Fix the DB migration so that the correct key is used for encrypting Data Source credentials. Otherwise direct upgrades from versions older than v7 will not work properly.
-* Bump pymssql to get around pymssql/pymssql#520.
-* Specify version of pandas to allow clean install against vanilla Python 2.7.17.
-
-## v8.0.0 - 2019-10-27
-
-There were no changes in this release since v8.0.0-beta.2. This is just to mark a stable release.
-=======
 ## v9.0.0-beta - 2020-06-11
 
 This release was long time in the making and has several major changes:
@@ -158,32 +147,11 @@
 ## v8.0.0 - 2019-10-27
 
 There were no changes in this release since `v8.0.0-beta.2`. This is just to mark a stable release.
->>>>>>> a439ab6c
 
 ## v8.0.0-beta.2 - 2019-09-16
 
 This is an update to the previous beta release, which includes:
 
-<<<<<<< HEAD
-* Add options for users to share anonymous usage information with us (see [docs](https://redash.io/help/open-source/admin-guide/usage-data) for details).
-* Visualizations:
-    - Allow the user to decide how to handle null values in charts.
-* Upgrade Sentry-SDK to latest version.
-* Make horizontal table scroll visible in dashboard widgets without scrolling.
-* Data Sources:
-    * Add support for Azure Data Explorer (Kusto).
-    * MySQL: fix connections without SSL configuration failing.
-    * Amazon Redshift: option to set query group for adhoc/scheduled queries.
-    * Hive: make error message more friendly.
-    * Qubole: add support to run Quantum queries.
-* Display data source icon in query editor.
-* Fix: allow users with view only acces to use the queries in Query Results
-* Dashboard: when updating parameters refersh only widgets that use those parameters.
-
-This release had contributions from 12 people: @arikfr, @cclauss, @gabrieldutra, @justinclift, @kravets-levko, @ranbena, @rauchy, @sandeepV2, @shinsuke-nara, @spacentropy, @sphenlee, @swfz.
-
-
-=======
 - Add options for users to share anonymous usage information with us (see [docs](https://redash.io/help/open-source/admin-guide/usage-data) for details).
 - Visualizations:
   - Allow the user to decide how to handle null values in charts.
@@ -201,7 +169,6 @@
 
 This release had contributions from 12 people: @arikfr, @cclauss, @gabrieldutra, @justinclift, @kravets-levko, @ranbena, @rauchy, @sandeepV2, @shinsuke-nara, @spacentropy, @sphenlee, @swfz.
 
->>>>>>> a439ab6c
 ## v8.0.0-beta - 2019-08-18
 
 After months of being heads down with hard work, it's finally time to wrap up the V8 release 🤩 This release includes many long awaited improvements to parameters, UX improvements, further React migration and other changes, fixes and improvements.
@@ -215,17 +182,10 @@
 ### Parameters
 
 - Parameter UI improvements:
-<<<<<<< HEAD
-    - Support for multi-select in dropdown (and query dropdown) parameters.
-    - Support for dynamic values in date and date-range parameters.
-    - Search dropdown parameter values.
-    - New UX for applying parameter changes in queries and dashboards.
-=======
   - Support for multi-select in dropdown (and query dropdown) parameters.
   - Support for dynamic values in date and date-range parameters.
   - Search dropdown parameter values.
   - New UX for applying parameter changes in queries and dashboards.
->>>>>>> a439ab6c
 - Allow using Safe Parameters in visualization embeds and public dashboards. Safe Parameters are any parameter type except for the a text parameter (dropdowns are safe).
 
 ### Data Sources
@@ -235,21 +195,6 @@
 - Snowflake: update connector to latest version.
 - PostgreSQL: show only accessible tables in schema.
 - BigQuery:
-<<<<<<< HEAD
-    - Correctly handle NaN values.
-    - Treat repeated fields as rrays.
-    - [BigQuery] Fix: in some queries there is no mode field
-- DynamoDB:
-    - Support for Unicode in queries.
-    - Safe loading of schema.
-- Rockset: better handling of query errors.
-- Google Sheets:
-    - Support for Team Drive.
-    - Friendlier error message in case of an API error and more reliable test connection.
-- MySQL: 
-    - Support for calling Stored Procedures and better handling of query cancellation.
-    - Switch to using `mysqlclient` (a maintained fork of `Python-MySQL`).
-=======
   - Correctly handle NaN values.
   - Treat repeated fields as rrays.
   - [BigQuery] Fix: in some queries there is no mode field
@@ -263,7 +208,6 @@
 - MySQL:
   - Support for calling Stored Procedures and better handling of query cancellation.
   - Switch to using `mysqlclient` (a maintained fork of `Python-MySQL`).
->>>>>>> a439ab6c
 - MongoDB: Support serializing Decimal128 values.
 - Presto: support for passwords in connection settings.
 - Amazon Athena: allow to specify custom work group.
@@ -274,26 +218,15 @@
 ### Visualizations
 
 - Charts:
-<<<<<<< HEAD
-    - Fix: legend overlapping chart on small screens.
-    - Fix: Pie chart not rendering when series doesn't exist in options.
-    - Pie Chart: add option to set direction of slices.
-=======
   - Fix: legend overlapping chart on small screens.
   - Fix: Pie chart not rendering when series doesn't exist in options.
   - Pie Chart: add option to set direction of slices.
->>>>>>> a439ab6c
 - WordCloud: rewritten to support new options (provide frequency in query, limits), scale when resizing, handle long words and more.
 - Pivot Table: support hiding totals.
 - Counters: apply formatting to target value.
 - Maps:
-<<<<<<< HEAD
-    - Ability to customize marker icon and color.
-    - Customization options for Choropleth maps.
-=======
   - Ability to customize marker icon and color.
   - Customization options for Choropleth maps.
->>>>>>> a439ab6c
 - New Visualization: Details View.
 
 ### **UX**
