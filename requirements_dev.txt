--- conflicted
+++ resolved
@@ -5,13 +5,8 @@
 
 # PyMongo and Athena dependencies are needed for some of the unit tests:
 # (this is not perfect and we should resolve this in a different way)
-<<<<<<< HEAD
-pymongo[tls,srv]==3.6.1
-botocore==1.12.220
-=======
 pymongo[srv,tls]==3.9.0
 botocore>=1.13,<1.14.0
->>>>>>> a439ab6c
 PyAthena>=1.5.0
 ptvsd==4.3.2
 freezegun==0.3.12
