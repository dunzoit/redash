--- conflicted
+++ resolved
@@ -28,14 +28,12 @@
     environment:
       <<: *redash-environment
       PYTHONUNBUFFERED: 0
-<<<<<<< HEAD
       REDASH_LOG_LEVEL: "INFO"
       REDASH_REDIS_URL: "redis://redis:6379/0"
       REDASH_DATABASE_URL: "postgresql://postgres@postgres/postgres"
       REDASH_RATELIMIT_ENABLED: "false"
       REDASH_INTEGER_FORMAT: "00"
       NEW_RELIC_CONFIG_FILE: newrelic.ini
-=======
   scheduler:
     <<: *redash-service
     command: dev_scheduler
@@ -43,24 +41,19 @@
       - server
     environment:
       <<: *redash-environment
->>>>>>> a439ab6c
   worker:
     <<: *redash-service
     command: dev_worker
-<<<<<<< HEAD
     restart: unless-stopped
     volumes:
       - type: bind
         source: .
         target: /app
-=======
->>>>>>> a439ab6c
     depends_on:
       - server
     environment:
       <<: *redash-environment
       PYTHONUNBUFFERED: 0
-<<<<<<< HEAD
       REDASH_LOG_LEVEL: "INFO"
       REDASH_REDIS_URL: "redis://redis:6379/0"
       REDASH_DATABASE_URL: "postgresql://postgres@postgres/postgres"
@@ -68,8 +61,6 @@
       WORKERS_COUNT: 1
       REDASH_INTEGER_FORMAT: "00"
       NEW_RELIC_CONFIG_FILE: newrelic.ini
-=======
->>>>>>> a439ab6c
   redis:
     image: redis:3-alpine
     restart: unless-stopped
