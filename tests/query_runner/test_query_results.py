import sqlite3
from unittest import TestCase

import pytest
<<<<<<< HEAD

from redash.query_runner.query_results import (
    CreateTableError, PermissionError, _load_query, create_table,
    extract_cached_query_ids, extract_query_ids, fix_column_name)
=======
import mock

from redash.query_runner.query_results import (
    CreateTableError,
    PermissionError,
    _load_query,
    create_table,
    extract_cached_query_ids,
    extract_query_ids,
    get_query_results,
    fix_column_name,
)

from redash.utils import json_dumps
>>>>>>> a439ab6c
from tests import BaseTestCase


class TestExtractQueryIds(TestCase):
    def test_works_with_simple_query(self):
        query = "SELECT 1"
        self.assertEqual([], extract_query_ids(query))

    def test_finds_queries_to_load(self):
        query = "SELECT * FROM query_123"
        self.assertEqual([123], extract_query_ids(query))

    def test_finds_queries_in_joins(self):
        query = "SELECT * FROM query_123 JOIN query_4566"
        self.assertEqual([123, 4566], extract_query_ids(query))

    def test_finds_queries_with_whitespace_characters(self):
        query = "SELECT * FROM    query_123 a JOIN\tquery_4566 b ON a.id=b.parent_id JOIN\r\nquery_78 c ON b.id=c.parent_id"
        self.assertEqual([123, 4566, 78], extract_query_ids(query))


class TestCreateTable(TestCase):
    def test_creates_table_with_colons_in_column_name(self):
<<<<<<< HEAD
        connection = sqlite3.connect(':memory:')
        results = {
            'columns': [{
                'name': 'ga:newUsers'
            }, {
                'name': 'test2'
            }],
            'rows': [{
                'ga:newUsers': 123,
                'test2': 2
            }]
        }
        table_name = 'query_123'
=======
        connection = sqlite3.connect(":memory:")
        results = {
            "columns": [{"name": "ga:newUsers"}, {"name": "test2"}],
            "rows": [{"ga:newUsers": 123, "test2": 2}],
        }
        table_name = "query_123"
>>>>>>> a439ab6c
        create_table(connection, table_name, results)
        connection.execute("SELECT 1 FROM query_123")

    def test_creates_table_with_double_quotes_in_column_name(self):
<<<<<<< HEAD
        connection = sqlite3.connect(':memory:')
        results = {
            'columns': [{
                'name': 'ga:newUsers'
            }, {
                'name': '"test2"'
            }],
            'rows': [{
                'ga:newUsers': 123,
                '"test2"': 2
            }]
        }
        table_name = 'query_123'
=======
        connection = sqlite3.connect(":memory:")
        results = {
            "columns": [{"name": "ga:newUsers"}, {"name": '"test2"'}],
            "rows": [{"ga:newUsers": 123, '"test2"': 2}],
        }
        table_name = "query_123"
>>>>>>> a439ab6c
        create_table(connection, table_name, results)
        connection.execute("SELECT 1 FROM query_123")

    def test_creates_table(self):
<<<<<<< HEAD
        connection = sqlite3.connect(':memory:')
        results = {
            'columns': [{
                'name': 'test1'
            }, {
                'name': 'test2'
            }],
            'rows': []
        }
        table_name = 'query_123'
=======
        connection = sqlite3.connect(":memory:")
        results = {"columns": [{"name": "test1"}, {"name": "test2"}], "rows": []}
        table_name = "query_123"
>>>>>>> a439ab6c
        create_table(connection, table_name, results)
        connection.execute("SELECT 1 FROM query_123")

    def test_creates_table_with_missing_columns(self):
<<<<<<< HEAD
        connection = sqlite3.connect(':memory:')
        results = {
            'columns': [{
                'name': 'test1'
            }, {
                'name': 'test2'
            }],
            'rows': [{
                'test1': 1,
                'test2': 2
            }, {
                'test1': 3
            }]
        }
        table_name = 'query_123'
=======
        connection = sqlite3.connect(":memory:")
        results = {
            "columns": [{"name": "test1"}, {"name": "test2"}],
            "rows": [{"test1": 1, "test2": 2}, {"test1": 3}],
        }
        table_name = "query_123"
>>>>>>> a439ab6c
        create_table(connection, table_name, results)
        connection.execute("SELECT 1 FROM query_123")

    def test_creates_table_with_spaces_in_column_name(self):
<<<<<<< HEAD
        connection = sqlite3.connect(':memory:')
        results = {
            'columns': [{
                'name': 'two words'
            }, {
                'name': 'test2'
            }],
            'rows': [{
                'two words': 1,
                'test2': 2
            }, {
                'test1': 3
            }]
        }
        table_name = 'query_123'
=======
        connection = sqlite3.connect(":memory:")
        results = {
            "columns": [{"name": "two words"}, {"name": "test2"}],
            "rows": [{"two words": 1, "test2": 2}, {"test1": 3}],
        }
        table_name = "query_123"
>>>>>>> a439ab6c
        create_table(connection, table_name, results)
        connection.execute("SELECT 1 FROM query_123")

    def test_creates_table_with_dashes_in_column_name(self):
        connection = sqlite3.connect(":memory:")
        results = {
<<<<<<< HEAD
            'columns': [{
                'name': 'two-words'
            }, {
                'name': 'test2'
            }],
            'rows': [{
                'two-words': 1,
                'test2': 2
            }]
=======
            "columns": [{"name": "two-words"}, {"name": "test2"}],
            "rows": [{"two-words": 1, "test2": 2}],
>>>>>>> a439ab6c
        }
        table_name = "query_123"
        create_table(connection, table_name, results)
        connection.execute("SELECT 1 FROM query_123")
        connection.execute('SELECT "two-words" FROM query_123')

    def test_creates_table_with_non_ascii_in_column_name(self):
<<<<<<< HEAD
        connection = sqlite3.connect(':memory:')
        results = {
            'columns': [{
                'name': u'\xe4'
            }, {
                'name': 'test2'
            }],
            'rows': [{
                u'\xe4': 1,
                'test2': 2
            }]
        }
        table_name = 'query_123'
=======
        connection = sqlite3.connect(":memory:")
        results = {
            "columns": [{"name": "\xe4"}, {"name": "test2"}],
            "rows": [{"\xe4": 1, "test2": 2}],
        }
        table_name = "query_123"
>>>>>>> a439ab6c
        create_table(connection, table_name, results)
        connection.execute("SELECT 1 FROM query_123")

    def test_shows_meaningful_error_on_failure_to_create_table(self):
        connection = sqlite3.connect(":memory:")
        results = {"columns": [], "rows": []}
        table_name = "query_123"
        with pytest.raises(CreateTableError):
            create_table(connection, table_name, results)

    def test_loads_results(self):
<<<<<<< HEAD
        connection = sqlite3.connect(':memory:')
        rows = [{'test1': 1, 'test2': 'test'}, {'test1': 2, 'test2': 'test2'}]
        results = {
            'columns': [{
                'name': 'test1'
            }, {
                'name': 'test2'
            }],
            'rows': rows
        }
        table_name = 'query_123'
=======
        connection = sqlite3.connect(":memory:")
        rows = [{"test1": 1, "test2": "test"}, {"test1": 2, "test2": "test2"}]
        results = {"columns": [{"name": "test1"}, {"name": "test2"}], "rows": rows}
        table_name = "query_123"
>>>>>>> a439ab6c
        create_table(connection, table_name, results)
        self.assertEqual(len(list(connection.execute("SELECT * FROM query_123"))), 2)

    def test_loads_list_and_dict_results(self):
<<<<<<< HEAD
        connection = sqlite3.connect(':memory:')
        rows = [{'test1': [1, 2, 3]}, {'test2': {'a': 'b'}}]
        results = {
            'columns': [{
                'name': 'test1'
            }, {
                'name': 'test2'
            }],
            'rows': rows
        }
        table_name = 'query_123'
=======
        connection = sqlite3.connect(":memory:")
        rows = [{"test1": [1, 2, 3]}, {"test2": {"a": "b"}}]
        results = {"columns": [{"name": "test1"}, {"name": "test2"}], "rows": rows}
        table_name = "query_123"
>>>>>>> a439ab6c
        create_table(connection, table_name, results)
        self.assertEqual(len(list(connection.execute("SELECT * FROM query_123"))), 2)


class TestGetQuery(BaseTestCase):
    # test query from different account
    def test_raises_exception_for_query_from_different_account(self):
        query = self.factory.create_query()
        user = self.factory.create_user(org=self.factory.create_org())

        self.assertRaises(PermissionError, lambda: _load_query(user, query.id))

    def test_raises_exception_for_query_with_different_groups(self):
        ds = self.factory.create_data_source(group=self.factory.create_group())
        query = self.factory.create_query(data_source=ds)
        user = self.factory.create_user()

        self.assertRaises(PermissionError, lambda: _load_query(user, query.id))

    def test_returns_query(self):
        query = self.factory.create_query()
        user = self.factory.create_user()

        loaded = _load_query(user, query.id)
        self.assertEqual(query, loaded)

    def test_returns_query_when_user_has_view_only_access(self):
        ds = self.factory.create_data_source(
            group=self.factory.org.default_group, view_only=True
        )
        query = self.factory.create_query(data_source=ds)
        user = self.factory.create_user()

        loaded = _load_query(user, query.id)
        self.assertEqual(query, loaded)

    def test_returns_query_when_user_has_view_only_access(self):
        ds = self.factory.create_data_source(
            group=self.factory.org.default_group, view_only=True)
        query = self.factory.create_query(data_source=ds)
        user = self.factory.create_user()

        loaded = _load_query(user, query.id)
        self.assertEquals(query, loaded)


class TestExtractCachedQueryIds(TestCase):
    def test_works_with_simple_query(self):
        query = "SELECT 1"
        self.assertEqual([], extract_cached_query_ids(query))

    def test_finds_queries_to_load(self):
        query = "SELECT * FROM cached_query_123"
        self.assertEqual([123], extract_cached_query_ids(query))

    def test_finds_queries_in_joins(self):
        query = "SELECT * FROM cached_query_123 JOIN cached_query_4566"
        self.assertEqual([123, 4566], extract_cached_query_ids(query))

    def test_finds_queries_with_whitespace_characters(self):
        query = "SELECT * FROM    cached_query_123 a JOIN\tcached_query_4566 b ON a.id=b.parent_id JOIN\r\ncached_query_78 c ON b.id=c.parent_id"
        self.assertEqual([123, 4566, 78], extract_cached_query_ids(query))


class TestFixColumnName(TestCase):
    def test_fix_column_name(self):
        self.assertEqual('"a_b_c_d"', fix_column_name("a:b.c d"))


class TestGetQueryResult(BaseTestCase):
    def test_cached_query_result(self):
        query_result = self.factory.create_query_result()
        query = self.factory.create_query(latest_query_data=query_result)

        self.assertEqual(query_result.data, get_query_results(self.factory.user, query.id, True))

    def test_non_cached_query_result(self):
        query_result = self.factory.create_query_result()
        query = self.factory.create_query(latest_query_data=query_result)

        from redash.query_runner.pg import PostgreSQL
        with mock.patch.object(PostgreSQL, "run_query") as qr:
            query_result_data = {"columns": [], "rows": []}
            qr.return_value = (json_dumps(query_result_data), None)
            self.assertEqual(query_result_data, get_query_results(self.factory.user, query.id, False))<|MERGE_RESOLUTION|>--- conflicted
+++ resolved
@@ -2,12 +2,6 @@
 from unittest import TestCase
 
 import pytest
-<<<<<<< HEAD
-
-from redash.query_runner.query_results import (
-    CreateTableError, PermissionError, _load_query, create_table,
-    extract_cached_query_ids, extract_query_ids, fix_column_name)
-=======
 import mock
 
 from redash.query_runner.query_results import (
@@ -22,7 +16,6 @@
 )
 
 from redash.utils import json_dumps
->>>>>>> a439ab6c
 from tests import BaseTestCase
 
 
@@ -46,150 +39,57 @@
 
 class TestCreateTable(TestCase):
     def test_creates_table_with_colons_in_column_name(self):
-<<<<<<< HEAD
-        connection = sqlite3.connect(':memory:')
-        results = {
-            'columns': [{
-                'name': 'ga:newUsers'
-            }, {
-                'name': 'test2'
-            }],
-            'rows': [{
-                'ga:newUsers': 123,
-                'test2': 2
-            }]
-        }
-        table_name = 'query_123'
-=======
         connection = sqlite3.connect(":memory:")
         results = {
             "columns": [{"name": "ga:newUsers"}, {"name": "test2"}],
             "rows": [{"ga:newUsers": 123, "test2": 2}],
         }
         table_name = "query_123"
->>>>>>> a439ab6c
         create_table(connection, table_name, results)
         connection.execute("SELECT 1 FROM query_123")
 
     def test_creates_table_with_double_quotes_in_column_name(self):
-<<<<<<< HEAD
-        connection = sqlite3.connect(':memory:')
-        results = {
-            'columns': [{
-                'name': 'ga:newUsers'
-            }, {
-                'name': '"test2"'
-            }],
-            'rows': [{
-                'ga:newUsers': 123,
-                '"test2"': 2
-            }]
-        }
-        table_name = 'query_123'
-=======
         connection = sqlite3.connect(":memory:")
         results = {
             "columns": [{"name": "ga:newUsers"}, {"name": '"test2"'}],
             "rows": [{"ga:newUsers": 123, '"test2"': 2}],
         }
         table_name = "query_123"
->>>>>>> a439ab6c
         create_table(connection, table_name, results)
         connection.execute("SELECT 1 FROM query_123")
 
     def test_creates_table(self):
-<<<<<<< HEAD
-        connection = sqlite3.connect(':memory:')
-        results = {
-            'columns': [{
-                'name': 'test1'
-            }, {
-                'name': 'test2'
-            }],
-            'rows': []
-        }
-        table_name = 'query_123'
-=======
         connection = sqlite3.connect(":memory:")
         results = {"columns": [{"name": "test1"}, {"name": "test2"}], "rows": []}
         table_name = "query_123"
->>>>>>> a439ab6c
         create_table(connection, table_name, results)
         connection.execute("SELECT 1 FROM query_123")
 
     def test_creates_table_with_missing_columns(self):
-<<<<<<< HEAD
-        connection = sqlite3.connect(':memory:')
-        results = {
-            'columns': [{
-                'name': 'test1'
-            }, {
-                'name': 'test2'
-            }],
-            'rows': [{
-                'test1': 1,
-                'test2': 2
-            }, {
-                'test1': 3
-            }]
-        }
-        table_name = 'query_123'
-=======
         connection = sqlite3.connect(":memory:")
         results = {
             "columns": [{"name": "test1"}, {"name": "test2"}],
             "rows": [{"test1": 1, "test2": 2}, {"test1": 3}],
         }
         table_name = "query_123"
->>>>>>> a439ab6c
         create_table(connection, table_name, results)
         connection.execute("SELECT 1 FROM query_123")
 
     def test_creates_table_with_spaces_in_column_name(self):
-<<<<<<< HEAD
-        connection = sqlite3.connect(':memory:')
-        results = {
-            'columns': [{
-                'name': 'two words'
-            }, {
-                'name': 'test2'
-            }],
-            'rows': [{
-                'two words': 1,
-                'test2': 2
-            }, {
-                'test1': 3
-            }]
-        }
-        table_name = 'query_123'
-=======
         connection = sqlite3.connect(":memory:")
         results = {
             "columns": [{"name": "two words"}, {"name": "test2"}],
             "rows": [{"two words": 1, "test2": 2}, {"test1": 3}],
         }
         table_name = "query_123"
->>>>>>> a439ab6c
         create_table(connection, table_name, results)
         connection.execute("SELECT 1 FROM query_123")
 
     def test_creates_table_with_dashes_in_column_name(self):
         connection = sqlite3.connect(":memory:")
         results = {
-<<<<<<< HEAD
-            'columns': [{
-                'name': 'two-words'
-            }, {
-                'name': 'test2'
-            }],
-            'rows': [{
-                'two-words': 1,
-                'test2': 2
-            }]
-=======
             "columns": [{"name": "two-words"}, {"name": "test2"}],
             "rows": [{"two-words": 1, "test2": 2}],
->>>>>>> a439ab6c
         }
         table_name = "query_123"
         create_table(connection, table_name, results)
@@ -197,28 +97,12 @@
         connection.execute('SELECT "two-words" FROM query_123')
 
     def test_creates_table_with_non_ascii_in_column_name(self):
-<<<<<<< HEAD
-        connection = sqlite3.connect(':memory:')
-        results = {
-            'columns': [{
-                'name': u'\xe4'
-            }, {
-                'name': 'test2'
-            }],
-            'rows': [{
-                u'\xe4': 1,
-                'test2': 2
-            }]
-        }
-        table_name = 'query_123'
-=======
         connection = sqlite3.connect(":memory:")
         results = {
             "columns": [{"name": "\xe4"}, {"name": "test2"}],
             "rows": [{"\xe4": 1, "test2": 2}],
         }
         table_name = "query_123"
->>>>>>> a439ab6c
         create_table(connection, table_name, results)
         connection.execute("SELECT 1 FROM query_123")
 
@@ -230,46 +114,18 @@
             create_table(connection, table_name, results)
 
     def test_loads_results(self):
-<<<<<<< HEAD
-        connection = sqlite3.connect(':memory:')
-        rows = [{'test1': 1, 'test2': 'test'}, {'test1': 2, 'test2': 'test2'}]
-        results = {
-            'columns': [{
-                'name': 'test1'
-            }, {
-                'name': 'test2'
-            }],
-            'rows': rows
-        }
-        table_name = 'query_123'
-=======
         connection = sqlite3.connect(":memory:")
         rows = [{"test1": 1, "test2": "test"}, {"test1": 2, "test2": "test2"}]
         results = {"columns": [{"name": "test1"}, {"name": "test2"}], "rows": rows}
         table_name = "query_123"
->>>>>>> a439ab6c
         create_table(connection, table_name, results)
         self.assertEqual(len(list(connection.execute("SELECT * FROM query_123"))), 2)
 
     def test_loads_list_and_dict_results(self):
-<<<<<<< HEAD
-        connection = sqlite3.connect(':memory:')
-        rows = [{'test1': [1, 2, 3]}, {'test2': {'a': 'b'}}]
-        results = {
-            'columns': [{
-                'name': 'test1'
-            }, {
-                'name': 'test2'
-            }],
-            'rows': rows
-        }
-        table_name = 'query_123'
-=======
         connection = sqlite3.connect(":memory:")
         rows = [{"test1": [1, 2, 3]}, {"test2": {"a": "b"}}]
         results = {"columns": [{"name": "test1"}, {"name": "test2"}], "rows": rows}
         table_name = "query_123"
->>>>>>> a439ab6c
         create_table(connection, table_name, results)
         self.assertEqual(len(list(connection.execute("SELECT * FROM query_123"))), 2)
 
@@ -306,15 +162,6 @@
         loaded = _load_query(user, query.id)
         self.assertEqual(query, loaded)
 
-    def test_returns_query_when_user_has_view_only_access(self):
-        ds = self.factory.create_data_source(
-            group=self.factory.org.default_group, view_only=True)
-        query = self.factory.create_query(data_source=ds)
-        user = self.factory.create_user()
-
-        loaded = _load_query(user, query.id)
-        self.assertEquals(query, loaded)
-
 
 class TestExtractCachedQueryIds(TestCase):
     def test_works_with_simple_query(self):
