version: 2.0

build-docker-image-job: &build-docker-image-job
  docker:
    - image: circleci/node:12
  steps:
    - setup_remote_docker
    - checkout
    - run: sudo apt update
    - run: sudo apt install python3-pip
    - run: sudo pip3 install -r requirements_bundles.txt
    - run: .circleci/update_version
    - run: npm run bundle
    - run: .circleci/docker_build
jobs:
  backend-lint:
    docker:
      - image: circleci/python:3.7.0
    steps:
      - checkout
      - run: sudo pip install flake8
      - run: ./bin/flake8_tests.sh
  backend-unit-tests:
    environment:
      COMPOSE_FILE: .circleci/docker-compose.circle.yml
      COMPOSE_PROJECT_NAME: redash
    docker:
      - image: circleci/buildpack-deps:xenial
    steps:
      - setup_remote_docker
      - checkout
      - run:
          name: Build Docker Images
          command: |
            set -x
            docker-compose build --build-arg skip_ds_deps=true --build-arg skip_frontend_build=true
            docker-compose up -d
            sleep 10
      - run:
          name: Create Test Database
          command: docker-compose run --rm postgres psql -h postgres -U postgres -c "create database tests;"
      - run:
          name: List Enabled Query Runners
          command: docker-compose run --rm redash manage ds list_types
      - run:
          name: Run Tests
          command: docker-compose run --name tests redash tests --junitxml=junit.xml --cov-report xml --cov=redash --cov-config .coveragerc tests/
      - run:
          name: Copy Test Results
          command: |
            mkdir -p /tmp/test-results/unit-tests
            docker cp tests:/app/coverage.xml ./coverage.xml
            docker cp tests:/app/junit.xml /tmp/test-results/unit-tests/results.xml
          when: always
      - store_test_results:
          path: /tmp/test-results
      - store_artifacts:
          path: coverage.xml
  frontend-lint:
    docker:
      - image: circleci/node:12
    steps:
      - checkout
      - run: mkdir -p /tmp/test-results/eslint
      - run: npm ci
      - run: npm run lint:ci
      - store_test_results:
          path: /tmp/test-results
  frontend-unit-tests:
    docker:
      - image: circleci/node:12
    steps:
      - checkout
      - run: sudo apt update
      - run: sudo apt install python3-pip
      - run: sudo pip3 install -r requirements_bundles.txt
      - run: npm ci
      - run: npm run bundle
      - run:
          name: Run App Tests
          command: npm test
      - run:
          name: Run Visualizations Tests
          command: (cd viz-lib && npm test)
      - run: npm run lint
  frontend-e2e-tests:
    environment:
      COMPOSE_FILE: .circleci/docker-compose.cypress.yml
      COMPOSE_PROJECT_NAME: cypress
      PERCY_TOKEN_ENCODED: ZGRiY2ZmZDQ0OTdjMzM5ZWE0ZGQzNTZiOWNkMDRjOTk4Zjg0ZjMxMWRmMDZiM2RjOTYxNDZhOGExMjI4ZDE3MA==
      CYPRESS_PROJECT_ID_ENCODED: OTI0Y2th
      CYPRESS_RECORD_KEY_ENCODED: YzA1OTIxMTUtYTA1Yy00NzQ2LWEyMDMtZmZjMDgwZGI2ODgx
    docker:
      - image: circleci/node:12
    steps:
      - setup_remote_docker
      - checkout
      - run:
          name: Install npm dependencies
          command: |
            npm ci
      - run:
          name: Setup Redash server
          command: |
            npm run cypress build
            npm run cypress start -- --skip-db-seed
            docker-compose run cypress npm run cypress db-seed
      - run:
          name: Execute Cypress tests
          command: npm run cypress run-ci
<<<<<<< HEAD
  build-docker-image:
    docker:
      - image: circleci/node:8
    steps:
      - setup_remote_docker
      - checkout
      - run: sudo apt install python-pip
      - run: sudo pip install -r requirements_bundles.txt
      - run: .circleci/update_version
      - run: npm run bundle
      - run: .circleci/docker_build
=======
  build-docker-image: *build-docker-image-job
  build-preview-docker-image: *build-docker-image-job
>>>>>>> a439ab6c
workflows:
  version: 2
  build:
    jobs:
      - backend-lint
      - backend-unit-tests:
          requires:
            - backend-lint
      - frontend-lint
      - frontend-unit-tests:
          requires:
            - backend-lint
            - frontend-lint
      - frontend-e2e-tests:
          requires:
            - frontend-lint
<<<<<<< HEAD
      - hold:
          type: approval
=======
      - build-preview-docker-image:
>>>>>>> a439ab6c
          requires:
            - backend-unit-tests
            - frontend-unit-tests
            - frontend-e2e-tests
          filters:
            branches:
              only:
                - master
<<<<<<< HEAD
                - preview-image
                - /release\/.*/
      - build-docker-image:
          requires:
=======
      - hold:
          type: approval
          requires:
            - backend-unit-tests
            - frontend-unit-tests
            - frontend-e2e-tests
          filters:
            branches:
              only:
                - /release\/.*/
      - build-docker-image:
          requires:
>>>>>>> a439ab6c
            - hold<|MERGE_RESOLUTION|>--- conflicted
+++ resolved
@@ -108,22 +108,8 @@
       - run:
           name: Execute Cypress tests
           command: npm run cypress run-ci
-<<<<<<< HEAD
-  build-docker-image:
-    docker:
-      - image: circleci/node:8
-    steps:
-      - setup_remote_docker
-      - checkout
-      - run: sudo apt install python-pip
-      - run: sudo pip install -r requirements_bundles.txt
-      - run: .circleci/update_version
-      - run: npm run bundle
-      - run: .circleci/docker_build
-=======
   build-docker-image: *build-docker-image-job
   build-preview-docker-image: *build-docker-image-job
->>>>>>> a439ab6c
 workflows:
   version: 2
   build:
@@ -140,12 +126,8 @@
       - frontend-e2e-tests:
           requires:
             - frontend-lint
-<<<<<<< HEAD
-      - hold:
+      - build-preview-docker-image:
           type: approval
-=======
-      - build-preview-docker-image:
->>>>>>> a439ab6c
           requires:
             - backend-unit-tests
             - frontend-unit-tests
@@ -154,23 +136,10 @@
             branches:
               only:
                 - master
-<<<<<<< HEAD
-                - preview-image
-                - /release\/.*/
-      - build-docker-image:
-          requires:
-=======
       - hold:
           type: approval
           requires:
-            - backend-unit-tests
-            - frontend-unit-tests
-            - frontend-e2e-tests
-          filters:
-            branches:
-              only:
-                - /release\/.*/
+            - hold
       - build-docker-image:
           requires:
->>>>>>> a439ab6c
             - hold