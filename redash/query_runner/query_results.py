import logging
import re
import sqlite3

from redash import models
from redash.permissions import has_access, view_only
<<<<<<< HEAD
from redash.query_runner import BaseQueryRunner, TYPE_STRING, guess_type, register
=======
from redash.query_runner import (
    BaseQueryRunner,
    TYPE_STRING,
    guess_type,
    register,
    JobTimeoutException,
)
>>>>>>> a439ab6c
from redash.utils import json_dumps, json_loads

logger = logging.getLogger(__name__)


class PermissionError(Exception):
    pass


class CreateTableError(Exception):
    pass


def extract_query_ids(query):
    queries = re.findall(r"(?:join|from)\s+query_(\d+)", query, re.IGNORECASE)
    return [int(q) for q in queries]


def extract_cached_query_ids(query):
<<<<<<< HEAD
    queries = re.findall(r'(?:join|from)\s+cached_query_(\d+)', query,
                         re.IGNORECASE)
=======
    queries = re.findall(r"(?:join|from)\s+cached_query_(\d+)", query, re.IGNORECASE)
>>>>>>> a439ab6c
    return [int(q) for q in queries]


def _load_query(user, query_id):
    query = models.Query.get_by_id(query_id)

    if user.org_id != query.org_id:
        raise PermissionError("Query id {} not found.".format(query.id))

    # TODO: this duplicates some of the logic we already have in the redash.handlers.query_results.
    # We should merge it so it's consistent.
    if not has_access(query.data_source, user, view_only):
<<<<<<< HEAD
        raise PermissionError(u"You do not have access to query id {}.".format(
            query.id))
=======
        raise PermissionError("You do not have access to query id {}.".format(query.id))
>>>>>>> a439ab6c

    return query


def get_query_results(user, query_id, bring_from_cache):
    query = _load_query(user, query_id)
    if bring_from_cache:
        if query.latest_query_data_id is not None:
            results = query.latest_query_data.data
        else:
            raise Exception("No cached result available for query {}.".format(
                query.id))
    else:
        results, error = query.data_source.query_runner.run_query(
<<<<<<< HEAD
            query.query_text, user)
        if error:
            raise Exception("Failed loading results for query id {}.".format(
                query.id))
=======
            query.query_text, user
        )
        if error:
            raise Exception("Failed loading results for query id {}.".format(query.id))
        else:
            results = json_loads(results)
>>>>>>> a439ab6c

    return results


def create_tables_from_query_ids(user,
                                 connection,
                                 query_ids,
                                 cached_query_ids=[]):
    for query_id in set(cached_query_ids):
        results = get_query_results(user, query_id, True)
        table_name = "cached_query_{query_id}".format(query_id=query_id)
        create_table(connection, table_name, results)

    for query_id in set(query_ids):
        results = get_query_results(user, query_id, False)
        table_name = "query_{query_id}".format(query_id=query_id)
        create_table(connection, table_name, results)


def fix_column_name(name):
    return '"{}"'.format(re.sub('[:."\s]', "_", name, flags=re.UNICODE))


def flatten(value):
    if isinstance(value, (list, dict)):
        return json_dumps(value)
    else:
        return value


def create_table(connection, table_name, query_results):
    try:
<<<<<<< HEAD
        columns = [column['name'] for column in query_results['columns']]
=======
        columns = [column["name"] for column in query_results["columns"]]
>>>>>>> a439ab6c
        safe_columns = [fix_column_name(column) for column in columns]

        column_list = ", ".join(safe_columns)
        create_table = "CREATE TABLE {table_name} ({column_list})".format(
            table_name=table_name, column_list=column_list
        )
        logger.debug("CREATE TABLE query: %s", create_table)
        connection.execute(create_table)
    except sqlite3.OperationalError as exc:
<<<<<<< HEAD
        raise CreateTableError(u"Error creating table {}: {}".format(
            table_name, exc.message))
=======
        raise CreateTableError(
            "Error creating table {}: {}".format(table_name, str(exc))
        )
>>>>>>> a439ab6c

    insert_template = "insert into {table_name} ({column_list}) values ({place_holders})".format(
        table_name=table_name,
        column_list=column_list,
        place_holders=",".join(["?"] * len(columns)),
    )

    for row in query_results["rows"]:
        values = [flatten(row.get(column)) for column in columns]
        connection.execute(insert_template, values)


class Results(BaseQueryRunner):
    should_annotate_query = False
<<<<<<< HEAD
    noop_query = 'SELECT 1'
=======
    noop_query = "SELECT 1"
>>>>>>> a439ab6c

    @classmethod
    def configuration_schema(cls):
        return {"type": "object", "properties": {}}

    @classmethod
    def name(cls):
        return "Query Results"

    def run_query(self, query, user):
        connection = sqlite3.connect(":memory:")

        query_ids = extract_query_ids(query)
        cached_query_ids = extract_cached_query_ids(query)
        create_tables_from_query_ids(user, connection, query_ids,
                                     cached_query_ids)

        cursor = connection.cursor()

        try:
            cursor.execute(query)

            if cursor.description is not None:
<<<<<<< HEAD
                columns = self.fetch_columns([(i[0], None)
                                              for i in cursor.description])
=======
                columns = self.fetch_columns([(i[0], None) for i in cursor.description])
>>>>>>> a439ab6c

                rows = []
                column_names = [c["name"] for c in columns]

                for i, row in enumerate(cursor):
                    for j, col in enumerate(row):
                        guess = guess_type(col)

                        if columns[j]["type"] is None:
                            columns[j]["type"] = guess
                        elif columns[j]["type"] != guess:
                            columns[j]["type"] = TYPE_STRING

                    rows.append(dict(zip(column_names, row)))

                data = {"columns": columns, "rows": rows}
                error = None
                json_data = json_dumps(data)
            else:
                error = "Query completed but it returned no data."
                json_data = None
        except (KeyboardInterrupt, JobTimeoutException):
            connection.cancel()
            raise
        finally:
            connection.close()
        return json_data, error


register(Results)<|MERGE_RESOLUTION|>--- conflicted
+++ resolved
@@ -4,9 +4,6 @@
 
 from redash import models
 from redash.permissions import has_access, view_only
-<<<<<<< HEAD
-from redash.query_runner import BaseQueryRunner, TYPE_STRING, guess_type, register
-=======
 from redash.query_runner import (
     BaseQueryRunner,
     TYPE_STRING,
@@ -14,7 +11,6 @@
     register,
     JobTimeoutException,
 )
->>>>>>> a439ab6c
 from redash.utils import json_dumps, json_loads
 
 logger = logging.getLogger(__name__)
@@ -34,12 +30,8 @@
 
 
 def extract_cached_query_ids(query):
-<<<<<<< HEAD
-    queries = re.findall(r'(?:join|from)\s+cached_query_(\d+)', query,
+    queries = re.findall(r"(?:join|from)\s+cached_query_(\d+)", query, re.IGNORECASE)
                          re.IGNORECASE)
-=======
-    queries = re.findall(r"(?:join|from)\s+cached_query_(\d+)", query, re.IGNORECASE)
->>>>>>> a439ab6c
     return [int(q) for q in queries]
 
 
@@ -52,12 +44,8 @@
     # TODO: this duplicates some of the logic we already have in the redash.handlers.query_results.
     # We should merge it so it's consistent.
     if not has_access(query.data_source, user, view_only):
-<<<<<<< HEAD
-        raise PermissionError(u"You do not have access to query id {}.".format(
+        raise PermissionError("You do not have access to query id {}.".format(query.id))
             query.id))
-=======
-        raise PermissionError("You do not have access to query id {}.".format(query.id))
->>>>>>> a439ab6c
 
     return query
 
@@ -72,19 +60,12 @@
                 query.id))
     else:
         results, error = query.data_source.query_runner.run_query(
-<<<<<<< HEAD
-            query.query_text, user)
-        if error:
-            raise Exception("Failed loading results for query id {}.".format(
-                query.id))
-=======
             query.query_text, user
         )
         if error:
-            raise Exception("Failed loading results for query id {}.".format(query.id))
+            raise Exception("Failed loading results for query id {}.".format(
         else:
             results = json_loads(results)
->>>>>>> a439ab6c
 
     return results
 
@@ -117,11 +98,7 @@
 
 def create_table(connection, table_name, query_results):
     try:
-<<<<<<< HEAD
-        columns = [column['name'] for column in query_results['columns']]
-=======
         columns = [column["name"] for column in query_results["columns"]]
->>>>>>> a439ab6c
         safe_columns = [fix_column_name(column) for column in columns]
 
         column_list = ", ".join(safe_columns)
@@ -131,14 +108,9 @@
         logger.debug("CREATE TABLE query: %s", create_table)
         connection.execute(create_table)
     except sqlite3.OperationalError as exc:
-<<<<<<< HEAD
-        raise CreateTableError(u"Error creating table {}: {}".format(
-            table_name, exc.message))
-=======
         raise CreateTableError(
             "Error creating table {}: {}".format(table_name, str(exc))
         )
->>>>>>> a439ab6c
 
     insert_template = "insert into {table_name} ({column_list}) values ({place_holders})".format(
         table_name=table_name,
@@ -153,11 +125,7 @@
 
 class Results(BaseQueryRunner):
     should_annotate_query = False
-<<<<<<< HEAD
-    noop_query = 'SELECT 1'
-=======
     noop_query = "SELECT 1"
->>>>>>> a439ab6c
 
     @classmethod
     def configuration_schema(cls):
@@ -181,12 +149,7 @@
             cursor.execute(query)
 
             if cursor.description is not None:
-<<<<<<< HEAD
-                columns = self.fetch_columns([(i[0], None)
-                                              for i in cursor.description])
-=======
                 columns = self.fetch_columns([(i[0], None) for i in cursor.description])
->>>>>>> a439ab6c
 
                 rows = []
                 column_names = [c["name"] for c in columns]
