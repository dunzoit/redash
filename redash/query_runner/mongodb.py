--- conflicted
+++ resolved
@@ -3,11 +3,9 @@
 import re
 
 from dateutil.parser import parse
-from six import string_types, text_type
 
 from redash.query_runner import *
 from redash.utils import JSONEncoder, json_dumps, json_loads, parse_human_time
-from redash.utils.compat import long
 
 logger = logging.getLogger(__name__)
 
@@ -27,11 +25,7 @@
 
 TYPES_MAP = {
     str: TYPE_STRING,
-<<<<<<< HEAD
-    text_type: TYPE_STRING,
-=======
     bytes: TYPE_STRING,
->>>>>>> a439ab6c
     int: TYPE_INTEGER,
     float: TYPE_FLOAT,
     bool: TYPE_BOOLEAN,
@@ -61,13 +55,8 @@
 
 
 def datetime_parser(dct):
-<<<<<<< HEAD
-    for k, v in dct.iteritems():
-        if isinstance(v, string_types):
-=======
     for k, v in dct.items():
         if isinstance(v, str):
->>>>>>> a439ab6c
             m = date_regex.findall(v)
             if len(m) > 0:
                 dct[k] = parse(m[0], yearfirst=True)
