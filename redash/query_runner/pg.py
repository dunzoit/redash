--- conflicted
+++ resolved
@@ -14,16 +14,12 @@
 
 logger = logging.getLogger(__name__)
 
-<<<<<<< HEAD
 QUERY_TIMEOUT = os.environ.get('POSTGRES_QUERY_TIMEOUT', '600000')
-=======
-try:
-    import boto3
+
 
     IAM_ENABLED = True
 except ImportError:
     IAM_ENABLED = False
->>>>>>> a439ab6c
 
 types_map = {
     20: TYPE_INTEGER,
@@ -51,15 +47,7 @@
             if o._bounds is None:
                 return ""
 
-<<<<<<< HEAD
-            items = [
-                o._bounds[0],
-                str(o._lower), ', ',
-                str(o._upper), o._bounds[1]
-            ]
-=======
             items = [o._bounds[0], str(o._lower), ", ", str(o._upper), o._bounds[1]]
->>>>>>> a439ab6c
 
             return "".join(items)
 
@@ -183,14 +171,6 @@
                     "type": "string",
                     "title": "SSL Client Key"
                 },
-<<<<<<< HEAD
-                "sslmode": {
-                    "type": "string",
-                    "title": "SSL Mode",
-                    "default": "prefer"
-                }
-=======
->>>>>>> a439ab6c
             },
             "order": ["host", "port", "user", "password"],
             "required": ["dbname"],
@@ -210,21 +190,8 @@
 
         results = json_loads(results)
 
-<<<<<<< HEAD
-        for row in results['rows']:
-            if row['table_schema'] != 'public':
-                table_name = u'{}.{}'.format(row['table_schema'],
+        build_schema(results, schema)
                                              row['table_name'])
-            else:
-                table_name = row['table_name']
-
-            if table_name not in schema:
-                schema[table_name] = {'name': table_name, 'columns': []}
-
-            schema[table_name]['columns'].append(row['column_name'])
-=======
-        build_schema(results, schema)
->>>>>>> a439ab6c
 
     def _get_tables(self, schema):
         """
@@ -269,29 +236,16 @@
         return list(schema.values())
 
     def _get_connection(self):
-<<<<<<< HEAD
         statement_timeout = '-c statement_timeout={postgres_query_timeout}'.format(postgres_query_timeout=QUERY_TIMEOUT)
-        connection = psycopg2.connect(
-            user=self.configuration.get('user'),
-            password=self.configuration.get('password'),
-            host=self.configuration.get('host'),
-            port=self.configuration.get('port'),
-            dbname=self.configuration.get('dbname'),
-            sslmode=self.configuration.get('sslmode'),
-            async_=True,
-            options=statement_timeout)
-=======
-        self.ssl_config = _get_ssl_config(self.configuration)
         connection = psycopg2.connect(
             user=self.configuration.get("user"),
             password=self.configuration.get("password"),
             host=self.configuration.get("host"),
             port=self.configuration.get("port"),
             dbname=self.configuration.get("dbname"),
-            async_=True,
-            **self.ssl_config
-        )
->>>>>>> a439ab6c
+            async=True,
+            options=statement_timeout,
+            **self.ssl_config)
 
         return connection
 
@@ -306,16 +260,6 @@
             _wait(connection)
 
             if cursor.description is not None:
-<<<<<<< HEAD
-                columns = self.fetch_columns([(i[0], types_map.get(i[1], None))
-                                              for i in cursor.description])
-                rows = [
-                    dict(zip((c['name'] for c in columns), row))
-                    for row in cursor
-                ]
-
-                data = {'columns': columns, 'rows': rows}
-=======
                 columns = self.fetch_columns(
                     [(i[0], types_map.get(i[1], None)) for i in cursor.description]
                 )
@@ -325,7 +269,6 @@
                 ]
 
                 data = {"columns": columns, "rows": rows}
->>>>>>> a439ab6c
                 error = None
                 json_data = json_dumps(data,
                                        ignore_nan=True,
@@ -360,21 +303,8 @@
         return "Redshift"
 
     def _get_connection(self):
-<<<<<<< HEAD
-        sslrootcert_path = os.path.join(os.path.dirname(__file__),
+        self.ssl_config = {}
                                         './files/redshift-ca-bundle.crt')
-
-        connection = psycopg2.connect(
-            user=self.configuration.get('user'),
-            password=self.configuration.get('password'),
-            host=self.configuration.get('host'),
-            port=self.configuration.get('port'),
-            dbname=self.configuration.get('dbname'),
-            sslmode=self.configuration.get('sslmode', 'prefer'),
-            sslrootcert=sslrootcert_path,
-            async_=True)
-=======
-        self.ssl_config = {}
 
         sslrootcert_path = os.path.join(
             os.path.dirname(__file__), "./files/redshift-ca-bundle.crt"
@@ -390,7 +320,6 @@
             sslrootcert=sslrootcert_path,
             async_=True,
         )
->>>>>>> a439ab6c
 
         return connection
 
@@ -415,25 +344,6 @@
                     "title": "Query Group for Scheduled Queries",
                     "default": "default",
                 },
-<<<<<<< HEAD
-                "sslmode": {
-                    "type": "string",
-                    "title": "SSL Mode",
-                    "default": "prefer"
-                },
-                "adhoc_query_group": {
-                    "type": "string",
-                    "title": "Query Group for Adhoc Queries",
-                    "default": "default"
-                },
-                "scheduled_query_group": {
-                    "type": "string",
-                    "title": "Query Group for Scheduled Queries",
-                    "default": "default"
-                },
-            },
-            "order": ['host', 'port', 'user', 'password', 'dbname', 'sslmode', 'adhoc_query_group', 'scheduled_query_group'],
-=======
             },
             "order": [
                 "host",
@@ -445,25 +355,11 @@
                 "adhoc_query_group",
                 "scheduled_query_group",
             ],
->>>>>>> a439ab6c
+            "order": ['host', 'port', 'user', 'password', 'dbname', 'sslmode', 'adhoc_query_group', 'scheduled_query_group'],
             "required": ["dbname", "user", "password", "host", "port"],
             "secret": ["password"],
         }
         
-    def annotate_query(self, query, metadata):
-        annotated = super(Redshift, self).annotate_query(query, metadata)
-
-        if metadata.get('Scheduled', False):
-            query_group = self.configuration.get('scheduled_query_group')
-        else:
-            query_group = self.configuration.get('adhoc_query_group')
-        
-        if query_group:
-            set_query_group = 'set query_group to {};'.format(query_group)
-            annotated = '{}\n{}'.format(set_query_group, annotated)
-        
-        return annotated
-
     def annotate_query(self, query, metadata):
         annotated = super(Redshift, self).annotate_query(query, metadata)
 
@@ -513,8 +409,6 @@
 
 class RedshiftIAM(Redshift):
 
-<<<<<<< HEAD
-=======
     @classmethod
     def type(cls):
         return "redshift_iam"
@@ -589,7 +483,6 @@
         )
 
         login_method = self._login_method_selection()
-
 
         if login_method == "KEYS":
             client = boto3.client("redshift",
@@ -639,7 +532,6 @@
         return connection
 
 
->>>>>>> a439ab6c
 class CockroachDB(PostgreSQL):
     @classmethod
     def type(cls):
