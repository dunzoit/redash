--- conflicted
+++ resolved
@@ -19,11 +19,7 @@
 
 TYPES_MAP = {
     str: TYPE_STRING,
-<<<<<<< HEAD
-    text_type: TYPE_STRING,
-=======
     bytes: TYPE_STRING,
->>>>>>> a439ab6c
     int: TYPE_INTEGER,
     float: TYPE_FLOAT,
     bool: TYPE_BOOLEAN,
@@ -80,11 +76,7 @@
 
 class Couchbase(BaseQueryRunner):
     should_annotate_query = False
-<<<<<<< HEAD
-    noop_query = 'Select 1'
-=======
     noop_query = "Select 1"
->>>>>>> a439ab6c
 
     @classmethod
     def configuration_schema(cls):
