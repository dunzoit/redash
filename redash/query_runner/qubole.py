--- conflicted
+++ resolved
@@ -16,10 +16,7 @@
     from qds_sdk.qubole import Qubole as qbol
     from qds_sdk.commands import Command, HiveCommand
     from qds_sdk.commands import SqlCommand, PrestoCommand
-<<<<<<< HEAD
-=======
 
->>>>>>> a439ab6c
     enabled = True
 except ImportError:
     enabled = False
@@ -34,14 +31,6 @@
             "type": "object",
             "properties": {
                 "query_type": {
-<<<<<<< HEAD
-                    "type": "string",
-                    "title": "Query Type (quantum / presto / hive)",
-                    "default": "hive"
-                },
-                "endpoint": {
-=======
->>>>>>> a439ab6c
                     "type": "string",
                     "title": "Query Type (quantum / presto / hive)",
                     "default": "hive",
@@ -55,21 +44,12 @@
                 "cluster": {
                     "type": "string",
                     "title": "Cluster Label",
-<<<<<<< HEAD
-                    "default": "default"
-                }
-            },
-            "order": ["query_type", "endpoint", "token", "cluster"],
-            "required": ["endpoint", "token"],
-            "secret": ["token"]
-=======
                     "default": "default",
                 },
             },
             "order": ["query_type", "endpoint", "token", "cluster"],
             "required": ["endpoint", "token"],
             "secret": ["token"],
->>>>>>> a439ab6c
         }
 
     @classmethod
@@ -86,29 +66,6 @@
 
     def test_connection(self):
         headers = self._get_header()
-<<<<<<< HEAD
-        r = requests.head("%s/api/latest/users" % self.configuration.get('endpoint'), headers=headers)
-        r.status_code == 200
-
-    def run_query(self, query, user):
-        qbol.configure(api_token=self.configuration.get('token'),
-                       api_url='%s/api' % self.configuration.get('endpoint'))
-
-        try:
-            query_type = self.configuration.get('query_type', 'hive')
-
-            if query_type == 'quantum':
-                cmd = SqlCommand.create(query=query)
-            elif query_type == 'hive':
-                cmd = HiveCommand.create(query=query, label=self.configuration.get('cluster'))
-            elif query_type == 'presto':
-                cmd = PrestoCommand.create(query=query, label=self.configuration.get('cluster'))
-            else:
-                raise Exception("Invalid Query Type:%s.\
-                        It must be : hive / presto / quantum." % self.configuration.get('query_type'))
-
-            logging.info("Qubole command created with Id: %s and Status: %s", cmd.id, cmd.status)
-=======
         r = requests.head(
             "%s/api/latest/users" % self.configuration.get("endpoint"), headers=headers
         )
@@ -143,7 +100,6 @@
             logging.info(
                 "Qubole command created with Id: %s and Status: %s", cmd.id, cmd.status
             )
->>>>>>> a439ab6c
 
             while not Command.is_done(cmd.status):
                 time.sleep(qbol.poll_interval)
@@ -189,16 +145,11 @@
         schemas = {}
         try:
             headers = self._get_header()
-<<<<<<< HEAD
-            content = requests.get("%s/api/latest/hive?describe=true&per_page=10000" %
-                                   self.configuration.get('endpoint'), headers=headers)
-=======
             content = requests.get(
                 "%s/api/latest/hive?describe=true&per_page=10000"
                 % self.configuration.get("endpoint"),
                 headers=headers,
             )
->>>>>>> a439ab6c
             data = content.json()
 
             for schema in data["schemas"]:
@@ -220,16 +171,11 @@
         return list(schemas.values())
 
     def _get_header(self):
-<<<<<<< HEAD
-        return {"Content-type": "application/json", "Accept": "application/json",
-                "X-AUTH-TOKEN": self.configuration.get('token')}
-=======
         return {
             "Content-type": "application/json",
             "Accept": "application/json",
             "X-AUTH-TOKEN": self.configuration.get("token"),
         }
->>>>>>> a439ab6c
 
 
 register(Qubole)