--- conflicted
+++ resolved
@@ -20,13 +20,10 @@
 
 from .human_time import parse_human_time
 
-<<<<<<< HEAD
-try:
+
     buffer
 except NameError:
     buffer = bytes
-=======
->>>>>>> a439ab6c
 
 COMMENTS_REGEX = re.compile("/\*.*?\*/")
 WRITER_ENCODING = os.environ.get("REDASH_CSV_WRITER_ENCODING", "utf-8")
