--- conflicted
+++ resolved
@@ -2,15 +2,9 @@
 import sentry_sdk
 from funcy import iffy
 from sentry_sdk.integrations.flask import FlaskIntegration
-<<<<<<< HEAD
-from sentry_sdk.integrations.celery import CeleryIntegration
-from sentry_sdk.integrations.sqlalchemy import SqlalchemyIntegration
-from sentry_sdk.integrations.redis import RedisIntegration
-=======
 from sentry_sdk.integrations.sqlalchemy import SqlalchemyIntegration
 from sentry_sdk.integrations.redis import RedisIntegration
 from sentry_sdk.integrations.rq import RqIntegration
->>>>>>> a439ab6c
 from redash import settings, __version__
 
 TRACES_SAMPLE_RATE = float(os.environ.get('SENTRY_TRACES_SAMPLE_RATE', '0.0'))
@@ -35,10 +29,6 @@
             release=__version__,
             before_send=before_send,
             send_default_pii=True,
-<<<<<<< HEAD
-            integrations=[FlaskIntegration(), CeleryIntegration(), SqlalchemyIntegration(), RedisIntegration()]
-        )
-=======
             integrations=[
                 FlaskIntegration(),
                 SqlalchemyIntegration(),
@@ -49,5 +39,4 @@
         )
 
 
-capture_exception = iffy(lambda _: settings.SENTRY_DSN, sentry_sdk.capture_exception)
->>>>>>> a439ab6c
+capture_exception = iffy(lambda _: settings.SENTRY_DSN, sentry_sdk.capture_exception)