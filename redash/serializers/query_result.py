<<<<<<< HEAD
import cStringIO
=======
import io
>>>>>>> a439ab6c
import csv
import xlsxwriter
from funcy import rpartial, project
from dateutil.parser import isoparse as parse_date
from redash.utils import json_loads, UnicodeWriter
<<<<<<< HEAD
from redash.query_runner import (TYPE_BOOLEAN, TYPE_DATE, TYPE_DATETIME)
=======
from redash.query_runner import TYPE_BOOLEAN, TYPE_DATE, TYPE_DATETIME
>>>>>>> a439ab6c
from redash.authentication.org_resolving import current_org


def _convert_format(fmt):
<<<<<<< HEAD
    return fmt.replace('DD', '%d').replace('MM', '%m').replace('YYYY', '%Y').replace('YY', '%y').replace('HH', '%H').replace('mm', '%M').replace('ss', '%s')
=======
    return (
        fmt.replace("DD", "%d")
        .replace("MM", "%m")
        .replace("YYYY", "%Y")
        .replace("YY", "%y")
        .replace("HH", "%H")
        .replace("mm", "%M")
        .replace("ss", "%S")
        .replace("SSS", "%f")
    )
>>>>>>> a439ab6c


def _convert_bool(value):
    if value is True:
        return "true"
    elif value is False:
        return "false"

    return value


def _convert_datetime(value, fmt):
    if not value:
        return value

    try:
        parsed = parse_date(value)
        ret = parsed.strftime(fmt)
    except Exception:
        return value

    return ret


def _get_column_lists(columns):
<<<<<<< HEAD
    date_format = _convert_format(current_org.get_setting('date_format'))
    datetime_format = _convert_format('{} {}'.format(current_org.get_setting('date_format'), current_org.get_setting('time_format')))
=======
    date_format = _convert_format(current_org.get_setting("date_format"))
    datetime_format = _convert_format(
        "{} {}".format(
            current_org.get_setting("date_format"),
            current_org.get_setting("time_format"),
        )
    )
>>>>>>> a439ab6c

    special_types = {
        TYPE_BOOLEAN: _convert_bool,
        TYPE_DATE: rpartial(_convert_datetime, date_format),
<<<<<<< HEAD
        TYPE_DATETIME: rpartial(_convert_datetime, datetime_format)
=======
        TYPE_DATETIME: rpartial(_convert_datetime, datetime_format),
>>>>>>> a439ab6c
    }

    fieldnames = []
    special_columns = dict()

    for col in columns:
<<<<<<< HEAD
        fieldnames.append(col['name'])

        for col_type in special_types.keys():
            if col['type'] == col_type:
                special_columns[col['name']] = special_types[col_type]
=======
        fieldnames.append(col["name"])

        for col_type in special_types.keys():
            if col["type"] == col_type:
                special_columns[col["name"]] = special_types[col_type]
>>>>>>> a439ab6c

    return fieldnames, special_columns


def serialize_query_result(query_result, is_api_user):
    if is_api_user:
<<<<<<< HEAD
        publicly_needed_keys = ['data', 'retrieved_at']
=======
        publicly_needed_keys = ["data", "retrieved_at"]
>>>>>>> a439ab6c
        return project(query_result.to_dict(), publicly_needed_keys)
    else:
        return query_result.to_dict()


<<<<<<< HEAD
def serialize_query_result_to_csv(query_result):
    s = cStringIO.StringIO()

    query_data = json_loads(query_result.data)

    fieldnames, special_columns = _get_column_lists(query_data['columns'] or [])

    writer = csv.DictWriter(s, extrasaction="ignore", fieldnames=fieldnames)
    writer.writer = UnicodeWriter(s)
    writer.writeheader()

    for row in query_data['rows']:
        for col_name, converter in special_columns.iteritems():
=======
def serialize_query_result_to_dsv(query_result, delimiter):
    s = io.StringIO()

    query_data = query_result.data

    fieldnames, special_columns = _get_column_lists(query_data["columns"] or [])

    writer = csv.DictWriter(s, extrasaction="ignore", fieldnames=fieldnames, delimiter=delimiter)
    writer.writeheader()

    for row in query_data["rows"]:
        for col_name, converter in special_columns.items():
>>>>>>> a439ab6c
            if col_name in row:
                row[col_name] = converter(row[col_name])

        writer.writerow(row)

    return s.getvalue()


def serialize_query_result_to_xlsx(query_result):
<<<<<<< HEAD
    s = cStringIO.StringIO()

    query_data = json_loads(query_result.data)
    with xlsxwriter.Workbook(s, {'constant_memory': True}) as book:
        sheet = book.add_worksheet("result")

        column_names = []
        for (c, col) in enumerate(query_data['columns']):
            sheet.write(0, c, col['name'])
            column_names.append(col['name'])

        for (r, row) in enumerate(query_data['rows']):
            for (c, name) in enumerate(column_names):
                v = row.get(name)
                if isinstance(v, list) or isinstance(v, dict):
                    v = str(v).encode('utf-8')
                sheet.write(r + 1, c, v)

    return s.getvalue()
=======
    output = io.BytesIO()

    query_data = query_result.data
    book = xlsxwriter.Workbook(output, {"constant_memory": True})
    sheet = book.add_worksheet("result")

    column_names = []
    for c, col in enumerate(query_data["columns"]):
        sheet.write(0, c, col["name"])
        column_names.append(col["name"])

    for r, row in enumerate(query_data["rows"]):
        for c, name in enumerate(column_names):
            v = row.get(name)
            if isinstance(v, (dict, list)):
                v = str(v)
            sheet.write(r + 1, c, v)

    book.close()

    return output.getvalue()
>>>>>>> a439ab6c
<|MERGE_RESOLUTION|>--- conflicted
+++ resolved
@@ -1,25 +1,14 @@
-<<<<<<< HEAD
-import cStringIO
-=======
 import io
->>>>>>> a439ab6c
 import csv
 import xlsxwriter
 from funcy import rpartial, project
 from dateutil.parser import isoparse as parse_date
 from redash.utils import json_loads, UnicodeWriter
-<<<<<<< HEAD
-from redash.query_runner import (TYPE_BOOLEAN, TYPE_DATE, TYPE_DATETIME)
-=======
 from redash.query_runner import TYPE_BOOLEAN, TYPE_DATE, TYPE_DATETIME
->>>>>>> a439ab6c
 from redash.authentication.org_resolving import current_org
 
 
 def _convert_format(fmt):
-<<<<<<< HEAD
-    return fmt.replace('DD', '%d').replace('MM', '%m').replace('YYYY', '%Y').replace('YY', '%y').replace('HH', '%H').replace('mm', '%M').replace('ss', '%s')
-=======
     return (
         fmt.replace("DD", "%d")
         .replace("MM", "%m")
@@ -30,7 +19,6 @@
         .replace("ss", "%S")
         .replace("SSS", "%f")
     )
->>>>>>> a439ab6c
 
 
 def _convert_bool(value):
@@ -56,10 +44,6 @@
 
 
 def _get_column_lists(columns):
-<<<<<<< HEAD
-    date_format = _convert_format(current_org.get_setting('date_format'))
-    datetime_format = _convert_format('{} {}'.format(current_org.get_setting('date_format'), current_org.get_setting('time_format')))
-=======
     date_format = _convert_format(current_org.get_setting("date_format"))
     datetime_format = _convert_format(
         "{} {}".format(
@@ -67,66 +51,34 @@
             current_org.get_setting("time_format"),
         )
     )
->>>>>>> a439ab6c
 
     special_types = {
         TYPE_BOOLEAN: _convert_bool,
         TYPE_DATE: rpartial(_convert_datetime, date_format),
-<<<<<<< HEAD
-        TYPE_DATETIME: rpartial(_convert_datetime, datetime_format)
-=======
         TYPE_DATETIME: rpartial(_convert_datetime, datetime_format),
->>>>>>> a439ab6c
     }
 
     fieldnames = []
     special_columns = dict()
 
     for col in columns:
-<<<<<<< HEAD
-        fieldnames.append(col['name'])
-
-        for col_type in special_types.keys():
-            if col['type'] == col_type:
-                special_columns[col['name']] = special_types[col_type]
-=======
         fieldnames.append(col["name"])
 
         for col_type in special_types.keys():
             if col["type"] == col_type:
                 special_columns[col["name"]] = special_types[col_type]
->>>>>>> a439ab6c
 
     return fieldnames, special_columns
 
 
 def serialize_query_result(query_result, is_api_user):
     if is_api_user:
-<<<<<<< HEAD
-        publicly_needed_keys = ['data', 'retrieved_at']
-=======
         publicly_needed_keys = ["data", "retrieved_at"]
->>>>>>> a439ab6c
         return project(query_result.to_dict(), publicly_needed_keys)
     else:
         return query_result.to_dict()
 
 
-<<<<<<< HEAD
-def serialize_query_result_to_csv(query_result):
-    s = cStringIO.StringIO()
-
-    query_data = json_loads(query_result.data)
-
-    fieldnames, special_columns = _get_column_lists(query_data['columns'] or [])
-
-    writer = csv.DictWriter(s, extrasaction="ignore", fieldnames=fieldnames)
-    writer.writer = UnicodeWriter(s)
-    writer.writeheader()
-
-    for row in query_data['rows']:
-        for col_name, converter in special_columns.iteritems():
-=======
 def serialize_query_result_to_dsv(query_result, delimiter):
     s = io.StringIO()
 
@@ -139,7 +91,6 @@
 
     for row in query_data["rows"]:
         for col_name, converter in special_columns.items():
->>>>>>> a439ab6c
             if col_name in row:
                 row[col_name] = converter(row[col_name])
 
@@ -149,46 +100,22 @@
 
 
 def serialize_query_result_to_xlsx(query_result):
-<<<<<<< HEAD
-    s = cStringIO.StringIO()
-
-    query_data = json_loads(query_result.data)
-    with xlsxwriter.Workbook(s, {'constant_memory': True}) as book:
-        sheet = book.add_worksheet("result")
-
-        column_names = []
-        for (c, col) in enumerate(query_data['columns']):
-            sheet.write(0, c, col['name'])
-            column_names.append(col['name'])
-
-        for (r, row) in enumerate(query_data['rows']):
-            for (c, name) in enumerate(column_names):
-                v = row.get(name)
-                if isinstance(v, list) or isinstance(v, dict):
-                    v = str(v).encode('utf-8')
-                sheet.write(r + 1, c, v)
-
-    return s.getvalue()
-=======
     output = io.BytesIO()
 
     query_data = query_result.data
     book = xlsxwriter.Workbook(output, {"constant_memory": True})
-    sheet = book.add_worksheet("result")
+        sheet = book.add_worksheet("result")
 
-    column_names = []
+        column_names = []
     for c, col in enumerate(query_data["columns"]):
         sheet.write(0, c, col["name"])
         column_names.append(col["name"])
 
     for r, row in enumerate(query_data["rows"]):
         for c, name in enumerate(column_names):
-            v = row.get(name)
+                v = row.get(name)
             if isinstance(v, (dict, list)):
                 v = str(v)
-            sheet.write(r + 1, c, v)
+                sheet.write(r + 1, c, v)
 
-    book.close()
-
-    return output.getvalue()
->>>>>>> a439ab6c
+    return output.getvalue()