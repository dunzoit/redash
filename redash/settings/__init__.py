import os
import importlib
import ssl
from funcy import distinct, remove
from flask_talisman import talisman

from .helpers import (
    fix_assets_path,
    array_from_string,
    parse_boolean,
    int_or_none,
    set_from_string,
    add_decode_responses_to_redis_url,
)
from .organization import DATE_FORMAT, TIME_FORMAT  # noqa

# _REDIS_URL is the unchanged REDIS_URL we get from env vars, to be used later with RQ
_REDIS_URL = os.environ.get(
    "REDASH_REDIS_URL", os.environ.get("REDIS_URL", "redis://localhost:6379/0")
)
# This is the one to use for Redash' own connection:
REDIS_URL = add_decode_responses_to_redis_url(_REDIS_URL)
PROXIES_COUNT = int(os.environ.get("REDASH_PROXIES_COUNT", "1"))

STATSD_HOST = os.environ.get("REDASH_STATSD_HOST", "127.0.0.1")
STATSD_PORT = int(os.environ.get("REDASH_STATSD_PORT", "8125"))
STATSD_PREFIX = os.environ.get("REDASH_STATSD_PREFIX", "redash")
STATSD_USE_TAGS = parse_boolean(os.environ.get("REDASH_STATSD_USE_TAGS", "false"))

# Connection settings for Redash's own database (where we store the queries, results, etc)
SQLALCHEMY_DATABASE_URI = os.environ.get(
    "REDASH_DATABASE_URL", os.environ.get("DATABASE_URL", "postgresql:///postgres")
)
SQLALCHEMY_MAX_OVERFLOW = int_or_none(os.environ.get("SQLALCHEMY_MAX_OVERFLOW"))
SQLALCHEMY_POOL_SIZE = int_or_none(os.environ.get("SQLALCHEMY_POOL_SIZE"))
SQLALCHEMY_DISABLE_POOL = parse_boolean(
    os.environ.get("SQLALCHEMY_DISABLE_POOL", "false")
)
SQLALCHEMY_ENABLE_POOL_PRE_PING = parse_boolean(
    os.environ.get("SQLALCHEMY_ENABLE_POOL_PRE_PING", "false")
)
SQLALCHEMY_TRACK_MODIFICATIONS = False
SQLALCHEMY_ECHO = False

<<<<<<< HEAD
# Celery related settings
CELERY_BROKER = os.environ.get("REDASH_CELERY_BROKER", REDIS_URL)
CELERY_RESULT_BACKEND = os.environ.get(
    "REDASH_CELERY_RESULT_BACKEND",
    os.environ.get("REDASH_CELERY_BACKEND", CELERY_BROKER))
CELERY_RESULT_EXPIRES = int(os.environ.get(
    "REDASH_CELERY_RESULT_EXPIRES",
    os.environ.get("REDASH_CELERY_TASK_RESULT_EXPIRES", 3600 * 4)))
CELERY_INIT_TIMEOUT = int(os.environ.get(
    "REDASH_CELERY_INIT_TIMEOUT", 10))
CELERY_BROKER_USE_SSL = CELERY_BROKER.startswith('rediss')
CELERY_SSL_CONFIG = {
    'ssl_cert_reqs': int(os.environ.get("REDASH_CELERY_BROKER_SSL_CERT_REQS",  ssl.CERT_OPTIONAL)),
    'ssl_ca_certs': os.environ.get("REDASH_CELERY_BROKER_SSL_CA_CERTS"),
    'ssl_certfile': os.environ.get("REDASH_CELERY_BROKER_SSL_CERTFILE"),
    'ssl_keyfile': os.environ.get("REDASH_CELERY_BROKER_SSL_KEYFILE"),
} if CELERY_BROKER_USE_SSL else None

CELERY_WORKER_PREFETCH_MULTIPLIER: int = int(os.environ.get("REDASH_CELERY_WORKER_PREFETCH_MULTIPLIER", 1))
CELERY_ACCEPT_CONTENT = os.environ.get("REDASH_CELERY_ACCEPT_CONTENT", "json").split(",")
CELERY_TASK_SERIALIZER = os.environ.get("REDASH_CELERY_TASK_SERIALIZER", "json")
CELERY_RESULT_SERIALIZER = os.environ.get("REDASH_CELERY_RESULT_SERIALIZER", "json")
=======
RQ_REDIS_URL = os.environ.get("RQ_REDIS_URL", _REDIS_URL)
>>>>>>> a439ab6c

# The following enables periodic job (every 5 minutes) of removing unused query results.
QUERY_RESULTS_CLEANUP_ENABLED = parse_boolean(
    os.environ.get("REDASH_QUERY_RESULTS_CLEANUP_ENABLED", "true")
)
QUERY_RESULTS_CLEANUP_COUNT = int(
    os.environ.get("REDASH_QUERY_RESULTS_CLEANUP_COUNT", "100")
)
QUERY_RESULTS_CLEANUP_MAX_AGE = int(
    os.environ.get("REDASH_QUERY_RESULTS_CLEANUP_MAX_AGE", "7")
)

SCHEMAS_REFRESH_SCHEDULE = int(os.environ.get("REDASH_SCHEMAS_REFRESH_SCHEDULE", 30))

AUTH_TYPE = os.environ.get("REDASH_AUTH_TYPE", "api_key")
INVITATION_TOKEN_MAX_AGE = int(
    os.environ.get("REDASH_INVITATION_TOKEN_MAX_AGE", 60 * 60 * 24 * 7)
)

# The secret key to use in the Flask app for various cryptographic features
SECRET_KEY = os.environ.get("REDASH_COOKIE_SECRET", "c292a0a3aa32397cdb050e233733900f")
# The secret key to use when encrypting data source options
DATASOURCE_SECRET_KEY = os.environ.get("REDASH_SECRET_KEY", SECRET_KEY)

# Whether and how to redirect non-HTTP requests to HTTPS. Disabled by default.
ENFORCE_HTTPS = parse_boolean(os.environ.get("REDASH_ENFORCE_HTTPS", "false"))
ENFORCE_HTTPS_PERMANENT = parse_boolean(
    os.environ.get("REDASH_ENFORCE_HTTPS_PERMANENT", "false")
)
# Whether file downloads are enforced or not.
ENFORCE_FILE_SAVE = parse_boolean(os.environ.get("REDASH_ENFORCE_FILE_SAVE", "true"))

# Whether api calls using the json query runner will block private addresses
ENFORCE_PRIVATE_ADDRESS_BLOCK = parse_boolean(
    os.environ.get("REDASH_ENFORCE_PRIVATE_IP_BLOCK", "true")
)

# Whether to use secure cookies by default.
COOKIES_SECURE = parse_boolean(
    os.environ.get("REDASH_COOKIES_SECURE", str(ENFORCE_HTTPS))
)
# Whether the session cookie is set to secure.
SESSION_COOKIE_SECURE = parse_boolean(
    os.environ.get("REDASH_SESSION_COOKIE_SECURE") or str(COOKIES_SECURE)
)
# Whether the session cookie is set HttpOnly.
SESSION_COOKIE_HTTPONLY = parse_boolean(
    os.environ.get("REDASH_SESSION_COOKIE_HTTPONLY", "true")
)
# Whether the session cookie is set to secure.
REMEMBER_COOKIE_SECURE = parse_boolean(
    os.environ.get("REDASH_REMEMBER_COOKIE_SECURE") or str(COOKIES_SECURE)
)
# Whether the remember cookie is set HttpOnly.
REMEMBER_COOKIE_HTTPONLY = parse_boolean(
    os.environ.get("REDASH_REMEMBER_COOKIE_HTTPONLY", "true")
)

# Doesn't set X-Frame-Options by default since it's highly dependent
# on the specific deployment.
# See https://developer.mozilla.org/en-US/docs/Web/HTTP/Headers/X-Frame-Options
# for more information.
FRAME_OPTIONS = os.environ.get("REDASH_FRAME_OPTIONS", "deny")
FRAME_OPTIONS_ALLOW_FROM = os.environ.get("REDASH_FRAME_OPTIONS_ALLOW_FROM", "")

# Whether and how to send Strict-Transport-Security response headers.
# See https://developer.mozilla.org/en-US/docs/Web/HTTP/Headers/Strict-Transport-Security
# for more information.
HSTS_ENABLED = parse_boolean(
    os.environ.get("REDASH_HSTS_ENABLED") or str(ENFORCE_HTTPS)
)
HSTS_PRELOAD = parse_boolean(os.environ.get("REDASH_HSTS_PRELOAD", "false"))
HSTS_MAX_AGE = int(os.environ.get("REDASH_HSTS_MAX_AGE", talisman.ONE_YEAR_IN_SECS))
HSTS_INCLUDE_SUBDOMAINS = parse_boolean(
    os.environ.get("REDASH_HSTS_INCLUDE_SUBDOMAINS", "false")
)

# Whether and how to send Content-Security-Policy response headers.
# See https://developer.mozilla.org/en-US/docs/Web/HTTP/Headers/Content-Security-Policy
# for more information.
# Overriding this value via an environment variables requires setting it
# as a string in the general CSP format of a semicolon separated list of
# individual CSP directives, see https://github.com/GoogleCloudPlatform/flask-talisman#example-7
# for more information. E.g.:
CONTENT_SECURITY_POLICY = os.environ.get(
    "REDASH_CONTENT_SECURITY_POLICY",
    "default-src 'self'; style-src 'self' 'unsafe-inline'; script-src 'self' 'unsafe-eval'; font-src 'self' data:; img-src 'self' http: https: data: blob:; object-src 'none'; frame-ancestors 'none'; frame-src redash.io;",
)
CONTENT_SECURITY_POLICY_REPORT_URI = os.environ.get(
    "REDASH_CONTENT_SECURITY_POLICY_REPORT_URI", ""
)
CONTENT_SECURITY_POLICY_REPORT_ONLY = parse_boolean(
    os.environ.get("REDASH_CONTENT_SECURITY_POLICY_REPORT_ONLY", "false")
)
CONTENT_SECURITY_POLICY_NONCE_IN = array_from_string(
    os.environ.get("REDASH_CONTENT_SECURITY_POLICY_NONCE_IN", "")
)

# Whether and how to send Referrer-Policy response headers. Defaults to
# 'strict-origin-when-cross-origin'.
# See https://developer.mozilla.org/en-US/docs/Web/HTTP/Headers/Referrer-Policy
# for more information.
REFERRER_POLICY = os.environ.get(
    "REDASH_REFERRER_POLICY", "strict-origin-when-cross-origin"
)
# Whether and how to send Feature-Policy response headers. Defaults to
# an empty value.
# See https://developer.mozilla.org/en-US/docs/Web/HTTP/Headers/Feature-Policy
# for more information.
FEATURE_POLICY = os.environ.get("REDASH_REFERRER_POLICY", "")

MULTI_ORG = parse_boolean(os.environ.get("REDASH_MULTI_ORG", "false"))

GOOGLE_CLIENT_ID = os.environ.get("REDASH_GOOGLE_CLIENT_ID", "")
GOOGLE_CLIENT_SECRET = os.environ.get("REDASH_GOOGLE_CLIENT_SECRET", "")
GOOGLE_OAUTH_ENABLED = bool(GOOGLE_CLIENT_ID and GOOGLE_CLIENT_SECRET)

# If Redash is behind a proxy it might sometimes receive a X-Forwarded-Proto of HTTP
# even if your actual Redash URL scheme is HTTPS. This will cause Flask to build
# the SAML redirect URL incorrect thus failing auth. This is especially common if
# you're behind a SSL/TCP configured AWS ELB or similar.
# This setting will force the URL scheme.
SAML_SCHEME_OVERRIDE = os.environ.get("REDASH_SAML_SCHEME_OVERRIDE", "")

# Enables the use of an externally-provided and trusted remote user via an HTTP
# header.  The "user" must be an email address.
#
# By default the trusted header is X-Forwarded-Remote-User.  You can change
# this by setting REDASH_REMOTE_USER_HEADER.
#
# Enabling this authentication method is *potentially dangerous*, and it is
# your responsibility to ensure that only a trusted frontend (usually on the
# same server) can talk to the redash backend server, otherwise people will be
# able to login as anyone they want by directly talking to the redash backend.
# You must *also* ensure that any special header in the original request is
# removed or always overwritten by your frontend, otherwise your frontend may
# pass it through to the backend unchanged.
#
# Note that redash will only check the remote user once, upon the first need
# for a login, and then set a cookie which keeps the user logged in.  Dropping
# the remote user header after subsequent requests won't automatically log the
# user out.  Doing so could be done with further work, but usually it's
# unnecessary.
#
# If you also set the organization setting auth_password_login_enabled to false,
# then your authentication will be seamless.  Otherwise a link will be presented
# on the login page to trigger remote user auth.
REMOTE_USER_LOGIN_ENABLED = parse_boolean(
    os.environ.get("REDASH_REMOTE_USER_LOGIN_ENABLED", "false")
)
REMOTE_USER_HEADER = os.environ.get(
    "REDASH_REMOTE_USER_HEADER", "X-Forwarded-Remote-User"
)

# If the organization setting auth_password_login_enabled is not false, then users will still be
# able to login through Redash instead of the LDAP server
LDAP_LOGIN_ENABLED = parse_boolean(os.environ.get("REDASH_LDAP_LOGIN_ENABLED", "false"))
# Bind LDAP using SSL. Default is False
LDAP_SSL = parse_boolean(os.environ.get("REDASH_LDAP_USE_SSL", "false"))
# Choose authentication method(SIMPLE, ANONYMOUS or NTLM). Default is SIMPLE
LDAP_AUTH_METHOD = os.environ.get("REDASH_LDAP_AUTH_METHOD", "SIMPLE")
# The LDAP directory address (ex. ldap://10.0.10.1:389)
LDAP_HOST_URL = os.environ.get("REDASH_LDAP_URL", None)
# The DN & password used to connect to LDAP to determine the identity of the user being authenticated.
# For AD this should be "org\\user".
LDAP_BIND_DN = os.environ.get("REDASH_LDAP_BIND_DN", None)
LDAP_BIND_DN_PASSWORD = os.environ.get("REDASH_LDAP_BIND_DN_PASSWORD", "")
# AD/LDAP email and display name keys
LDAP_DISPLAY_NAME_KEY = os.environ.get("REDASH_LDAP_DISPLAY_NAME_KEY", "displayName")
LDAP_EMAIL_KEY = os.environ.get("REDASH_LDAP_EMAIL_KEY", "mail")
# Prompt that should be shown above username/email field.
LDAP_CUSTOM_USERNAME_PROMPT = os.environ.get(
    "REDASH_LDAP_CUSTOM_USERNAME_PROMPT", "LDAP/AD/SSO username:"
)
# LDAP Search DN TEMPLATE (for AD this should be "(sAMAccountName=%(username)s)"")
LDAP_SEARCH_TEMPLATE = os.environ.get(
    "REDASH_LDAP_SEARCH_TEMPLATE", "(cn=%(username)s)"
)
# The schema to bind to (ex. cn=users,dc=ORG,dc=local)
LDAP_SEARCH_DN = os.environ.get(
    "REDASH_LDAP_SEARCH_DN", os.environ.get("REDASH_SEARCH_DN")
)

STATIC_ASSETS_PATH = fix_assets_path(
    os.environ.get("REDASH_STATIC_ASSETS_PATH", "../client/dist/")
)

# Time limit (in seconds) for scheduled queries. Set this to -1 to execute without a time limit.
SCHEDULED_QUERY_TIME_LIMIT = int(
    os.environ.get("REDASH_SCHEDULED_QUERY_TIME_LIMIT", -1)
)

# Time limit (in seconds) for adhoc queries. Set this to -1 to execute without a time limit.
ADHOC_QUERY_TIME_LIMIT = int(os.environ.get("REDASH_ADHOC_QUERY_TIME_LIMIT", -1))

JOB_EXPIRY_TIME = int(os.environ.get("REDASH_JOB_EXPIRY_TIME", 3600 * 12))
JOB_DEFAULT_FAILURE_TTL = int(
    os.environ.get("REDASH_JOB_DEFAULT_FAILURE_TTL", 7 * 24 * 60 * 60)
)

LOG_LEVEL = os.environ.get("REDASH_LOG_LEVEL", "INFO")
LOG_STDOUT = parse_boolean(os.environ.get("REDASH_LOG_STDOUT", "false"))
LOG_PREFIX = os.environ.get("REDASH_LOG_PREFIX", "")
LOG_FORMAT = os.environ.get(
    "REDASH_LOG_FORMAT",
    LOG_PREFIX + "[%(asctime)s][PID:%(process)d][%(levelname)s][%(name)s] %(message)s",
)
RQ_WORKER_JOB_LOG_FORMAT = os.environ.get(
    "REDASH_RQ_WORKER_JOB_LOG_FORMAT",
    (
        LOG_PREFIX + "[%(asctime)s][PID:%(process)d][%(levelname)s][%(name)s] "
        "job.func_name=%(job_func_name)s "
        "job.id=%(job_id)s %(message)s"
    ),
)

# Mail settings:
MAIL_SERVER = os.environ.get("REDASH_MAIL_SERVER", "localhost")
MAIL_PORT = int(os.environ.get("REDASH_MAIL_PORT", 25))
MAIL_USE_TLS = parse_boolean(os.environ.get("REDASH_MAIL_USE_TLS", "false"))
MAIL_USE_SSL = parse_boolean(os.environ.get("REDASH_MAIL_USE_SSL", "false"))
MAIL_USERNAME = os.environ.get("REDASH_MAIL_USERNAME", None)
MAIL_PASSWORD = os.environ.get("REDASH_MAIL_PASSWORD", None)
MAIL_DEFAULT_SENDER = os.environ.get("REDASH_MAIL_DEFAULT_SENDER", None)
MAIL_MAX_EMAILS = os.environ.get("REDASH_MAIL_MAX_EMAILS", None)
MAIL_ASCII_ATTACHMENTS = parse_boolean(
    os.environ.get("REDASH_MAIL_ASCII_ATTACHMENTS", "false")
)


def email_server_is_configured():
    return MAIL_DEFAULT_SENDER is not None


HOST = os.environ.get("REDASH_HOST", "")

SEND_FAILURE_EMAIL_INTERVAL = int(
    os.environ.get("REDASH_SEND_FAILURE_EMAIL_INTERVAL", 60)
)
MAX_FAILURE_REPORTS_PER_QUERY = int(
    os.environ.get("REDASH_MAX_FAILURE_REPORTS_PER_QUERY", 100)
)

ALERTS_DEFAULT_MAIL_SUBJECT_TEMPLATE = os.environ.get(
    "REDASH_ALERTS_DEFAULT_MAIL_SUBJECT_TEMPLATE", "({state}) {alert_name}"
)

# How many requests are allowed per IP to the login page before
# being throttled?
# See https://flask-limiter.readthedocs.io/en/stable/#rate-limit-string-notation

RATELIMIT_ENABLED = parse_boolean(os.environ.get("REDASH_RATELIMIT_ENABLED", "true"))
THROTTLE_LOGIN_PATTERN = os.environ.get("REDASH_THROTTLE_LOGIN_PATTERN", "50/hour")
LIMITER_STORAGE = os.environ.get("REDASH_LIMITER_STORAGE", REDIS_URL)

# CORS settings for the Query Result API (and possbily future external APIs).
# In most cases all you need to do is set REDASH_CORS_ACCESS_CONTROL_ALLOW_ORIGIN
# to the calling domain (or domains in a comma separated list).
ACCESS_CONTROL_ALLOW_ORIGIN = set_from_string(
    os.environ.get("REDASH_CORS_ACCESS_CONTROL_ALLOW_ORIGIN", "")
)
ACCESS_CONTROL_ALLOW_CREDENTIALS = parse_boolean(
    os.environ.get("REDASH_CORS_ACCESS_CONTROL_ALLOW_CREDENTIALS", "false")
)
ACCESS_CONTROL_REQUEST_METHOD = os.environ.get(
    "REDASH_CORS_ACCESS_CONTROL_REQUEST_METHOD", "GET, POST, PUT"
)
ACCESS_CONTROL_ALLOW_HEADERS = os.environ.get(
    "REDASH_CORS_ACCESS_CONTROL_ALLOW_HEADERS", "Content-Type"
)

# Query Runners
default_query_runners = [
<<<<<<< HEAD
    'redash.query_runner.athena',
    'redash.query_runner.big_query',
    'redash.query_runner.google_spreadsheets',
    'redash.query_runner.graphite',
    'redash.query_runner.mongodb',
    'redash.query_runner.couchbase',
    'redash.query_runner.mysql',
    'redash.query_runner.pg',
    'redash.query_runner.url',
    'redash.query_runner.influx_db',
    'redash.query_runner.elasticsearch',
    'redash.query_runner.amazon_elasticsearch',
    'redash.query_runner.presto',
    'redash.query_runner.databricks',
    'redash.query_runner.hive_ds',
    'redash.query_runner.impala_ds',
    'redash.query_runner.vertica',
    'redash.query_runner.clickhouse',
    'redash.query_runner.yandex_metrica',
    'redash.query_runner.rockset',
    'redash.query_runner.treasuredata',
    'redash.query_runner.sqlite',
    'redash.query_runner.dynamodb_sql',
    'redash.query_runner.mssql',
    'redash.query_runner.memsql_ds',
    'redash.query_runner.mapd',
    'redash.query_runner.jql',
    'redash.query_runner.google_analytics',
    'redash.query_runner.axibase_tsd',
    'redash.query_runner.salesforce',
    'redash.query_runner.query_results',
    'redash.query_runner.prometheus',
    'redash.query_runner.qubole',
    'redash.query_runner.db2',
    'redash.query_runner.druid',
    'redash.query_runner.kylin',
    'redash.query_runner.drill',
    'redash.query_runner.uptycs',
    'redash.query_runner.snowflake',
    'redash.query_runner.phoenix',
    'redash.query_runner.json_ds',
    'redash.query_runner.cass',
    'redash.query_runner.dgraph',
    'redash.query_runner.azure_kusto',
=======
    "redash.query_runner.athena",
    "redash.query_runner.big_query",
    "redash.query_runner.google_spreadsheets",
    "redash.query_runner.graphite",
    "redash.query_runner.mongodb",
    "redash.query_runner.couchbase",
    "redash.query_runner.mysql",
    "redash.query_runner.pg",
    "redash.query_runner.url",
    "redash.query_runner.influx_db",
    "redash.query_runner.elasticsearch",
    "redash.query_runner.amazon_elasticsearch",
    "redash.query_runner.presto",
    "redash.query_runner.databricks",
    "redash.query_runner.hive_ds",
    "redash.query_runner.impala_ds",
    "redash.query_runner.vertica",
    "redash.query_runner.clickhouse",
    "redash.query_runner.yandex_metrica",
    "redash.query_runner.rockset",
    "redash.query_runner.treasuredata",
    "redash.query_runner.sqlite",
    "redash.query_runner.dynamodb_sql",
    "redash.query_runner.mssql",
    "redash.query_runner.mssql_odbc",
    "redash.query_runner.memsql_ds",
    "redash.query_runner.mapd",
    "redash.query_runner.jql",
    "redash.query_runner.google_analytics",
    "redash.query_runner.axibase_tsd",
    "redash.query_runner.salesforce",
    "redash.query_runner.query_results",
    "redash.query_runner.prometheus",
    "redash.query_runner.qubole",
    "redash.query_runner.db2",
    "redash.query_runner.druid",
    "redash.query_runner.kylin",
    "redash.query_runner.drill",
    "redash.query_runner.uptycs",
    "redash.query_runner.snowflake",
    "redash.query_runner.phoenix",
    "redash.query_runner.json_ds",
    "redash.query_runner.cass",
    "redash.query_runner.dgraph",
    "redash.query_runner.azure_kusto",
    "redash.query_runner.exasol",
    "redash.query_runner.cloudwatch",
    "redash.query_runner.cloudwatch_insights",
>>>>>>> a439ab6c
]

enabled_query_runners = array_from_string(
    os.environ.get("REDASH_ENABLED_QUERY_RUNNERS", ",".join(default_query_runners))
)
additional_query_runners = array_from_string(
    os.environ.get("REDASH_ADDITIONAL_QUERY_RUNNERS", "")
)
disabled_query_runners = array_from_string(
    os.environ.get("REDASH_DISABLED_QUERY_RUNNERS", "")
)

QUERY_RUNNERS = remove(
    set(disabled_query_runners),
    distinct(enabled_query_runners + additional_query_runners),
)

dynamic_settings = importlib.import_module(
    os.environ.get("REDASH_DYNAMIC_SETTINGS_MODULE", "redash.settings.dynamic_settings")
)

# Destinations
default_destinations = [
    "redash.destinations.email",
    "redash.destinations.slack",
    "redash.destinations.webhook",
    "redash.destinations.hipchat",
    "redash.destinations.mattermost",
    "redash.destinations.chatwork",
    "redash.destinations.pagerduty",
    "redash.destinations.hangoutschat",
]

enabled_destinations = array_from_string(
    os.environ.get("REDASH_ENABLED_DESTINATIONS", ",".join(default_destinations))
)
additional_destinations = array_from_string(
    os.environ.get("REDASH_ADDITIONAL_DESTINATIONS", "")
)

DESTINATIONS = distinct(enabled_destinations + additional_destinations)

EVENT_REPORTING_WEBHOOKS = array_from_string(
    os.environ.get("REDASH_EVENT_REPORTING_WEBHOOKS", "")
)

# Support for Sentry (https://getsentry.com/). Just set your Sentry DSN to enable it:
SENTRY_DSN = os.environ.get("REDASH_SENTRY_DSN", "")
SENTRY_ENVIRONMENT = os.environ.get("REDASH_SENTRY_ENVIRONMENT")

# Client side toggles:
<<<<<<< HEAD
ALLOW_SCRIPTS_IN_USER_INPUT = parse_boolean(os.environ.get("REDASH_ALLOW_SCRIPTS_IN_USER_INPUT", "false"))
DASHBOARD_REFRESH_INTERVALS = map(int, array_from_string(os.environ.get("REDASH_DASHBOARD_REFRESH_INTERVALS", "60,300,600,1800,3600,43200,86400")))
QUERY_REFRESH_INTERVALS = map(int, array_from_string(os.environ.get("REDASH_QUERY_REFRESH_INTERVALS", "60, 300, 600, 900, 1800, 3600, 7200, 10800, 14400, 18000, 21600, 25200, 28800, 32400, 36000, 39600, 43200, 86400, 604800, 1209600, 2592000")))
PAGE_SIZE = int(os.environ.get('REDASH_PAGE_SIZE', 50))
PAGE_SIZE_OPTIONS = map(int, array_from_string(os.environ.get("REDASH_PAGE_SIZE_OPTIONS", "5,10,15,20,50,100")))
TABLE_CELL_MAX_JSON_SIZE = int(os.environ.get('REDASH_TABLE_CELL_MAX_JSON_SIZE', 50000))
=======
ALLOW_SCRIPTS_IN_USER_INPUT = parse_boolean(
    os.environ.get("REDASH_ALLOW_SCRIPTS_IN_USER_INPUT", "false")
)
DASHBOARD_REFRESH_INTERVALS = list(
    map(
        int,
        array_from_string(
            os.environ.get(
                "REDASH_DASHBOARD_REFRESH_INTERVALS", "60,300,600,1800,3600,43200,86400"
            )
        ),
    )
)
QUERY_REFRESH_INTERVALS = list(
    map(
        int,
        array_from_string(
            os.environ.get(
                "REDASH_QUERY_REFRESH_INTERVALS",
                "60, 300, 600, 900, 1800, 3600, 7200, 10800, 14400, 18000, 21600, 25200, 28800, 32400, 36000, 39600, 43200, 86400, 604800, 1209600, 2592000",
            )
        ),
    )
)
PAGE_SIZE = int(os.environ.get("REDASH_PAGE_SIZE", 20))
PAGE_SIZE_OPTIONS = list(
    map(
        int,
        array_from_string(os.environ.get("REDASH_PAGE_SIZE_OPTIONS", "5,10,20,50,100")),
    )
)
TABLE_CELL_MAX_JSON_SIZE = int(os.environ.get("REDASH_TABLE_CELL_MAX_JSON_SIZE", 50000))
>>>>>>> a439ab6c

# Features:
VERSION_CHECK = parse_boolean(os.environ.get("REDASH_VERSION_CHECK", "true"))
FEATURE_DISABLE_REFRESH_QUERIES = parse_boolean(
    os.environ.get("REDASH_FEATURE_DISABLE_REFRESH_QUERIES", "false")
)
FEATURE_SHOW_QUERY_RESULTS_COUNT = parse_boolean(
    os.environ.get("REDASH_FEATURE_SHOW_QUERY_RESULTS_COUNT", "true")
)
FEATURE_ALLOW_CUSTOM_JS_VISUALIZATIONS = parse_boolean(
    os.environ.get("REDASH_FEATURE_ALLOW_CUSTOM_JS_VISUALIZATIONS", "false")
)
FEATURE_AUTO_PUBLISH_NAMED_QUERIES = parse_boolean(
    os.environ.get("REDASH_FEATURE_AUTO_PUBLISH_NAMED_QUERIES", "true")
)
FEATURE_EXTENDED_ALERT_OPTIONS = parse_boolean(
    os.environ.get("REDASH_FEATURE_EXTENDED_ALERT_OPTIONS", "false")
)

# BigQuery
BIGQUERY_HTTP_TIMEOUT = int(os.environ.get("REDASH_BIGQUERY_HTTP_TIMEOUT", "600"))

# Allow Parameters in Embeds
# WARNING: Deprecated!
# See https://discuss.redash.io/t/support-for-parameters-in-embedded-visualizations/3337 for more details.
ALLOW_PARAMETERS_IN_EMBEDS = parse_boolean(
    os.environ.get("REDASH_ALLOW_PARAMETERS_IN_EMBEDS", "false")
)

# Enhance schema fetching
SCHEMA_RUN_TABLE_SIZE_CALCULATIONS = parse_boolean(
    os.environ.get("REDASH_SCHEMA_RUN_TABLE_SIZE_CALCULATIONS", "false")
)

# kylin
KYLIN_OFFSET = int(os.environ.get("REDASH_KYLIN_OFFSET", 0))
KYLIN_LIMIT = int(os.environ.get("REDASH_KYLIN_LIMIT", 50000))
KYLIN_ACCEPT_PARTIAL = parse_boolean(
    os.environ.get("REDASH_KYLIN_ACCEPT_PARTIAL", "false")
)

# sqlparse
SQLPARSE_FORMAT_OPTIONS = {
    "reindent": parse_boolean(os.environ.get("SQLPARSE_FORMAT_REINDENT", "true")),
    "keyword_case": os.environ.get("SQLPARSE_FORMAT_KEYWORD_CASE", "upper"),
}

# requests
REQUESTS_ALLOW_REDIRECTS = parse_boolean(
    os.environ.get("REDASH_REQUESTS_ALLOW_REDIRECTS", "false")
)<|MERGE_RESOLUTION|>--- conflicted
+++ resolved
@@ -42,32 +42,7 @@
 SQLALCHEMY_TRACK_MODIFICATIONS = False
 SQLALCHEMY_ECHO = False
 
-<<<<<<< HEAD
-# Celery related settings
-CELERY_BROKER = os.environ.get("REDASH_CELERY_BROKER", REDIS_URL)
-CELERY_RESULT_BACKEND = os.environ.get(
-    "REDASH_CELERY_RESULT_BACKEND",
-    os.environ.get("REDASH_CELERY_BACKEND", CELERY_BROKER))
-CELERY_RESULT_EXPIRES = int(os.environ.get(
-    "REDASH_CELERY_RESULT_EXPIRES",
-    os.environ.get("REDASH_CELERY_TASK_RESULT_EXPIRES", 3600 * 4)))
-CELERY_INIT_TIMEOUT = int(os.environ.get(
-    "REDASH_CELERY_INIT_TIMEOUT", 10))
-CELERY_BROKER_USE_SSL = CELERY_BROKER.startswith('rediss')
-CELERY_SSL_CONFIG = {
-    'ssl_cert_reqs': int(os.environ.get("REDASH_CELERY_BROKER_SSL_CERT_REQS",  ssl.CERT_OPTIONAL)),
-    'ssl_ca_certs': os.environ.get("REDASH_CELERY_BROKER_SSL_CA_CERTS"),
-    'ssl_certfile': os.environ.get("REDASH_CELERY_BROKER_SSL_CERTFILE"),
-    'ssl_keyfile': os.environ.get("REDASH_CELERY_BROKER_SSL_KEYFILE"),
-} if CELERY_BROKER_USE_SSL else None
-
-CELERY_WORKER_PREFETCH_MULTIPLIER: int = int(os.environ.get("REDASH_CELERY_WORKER_PREFETCH_MULTIPLIER", 1))
-CELERY_ACCEPT_CONTENT = os.environ.get("REDASH_CELERY_ACCEPT_CONTENT", "json").split(",")
-CELERY_TASK_SERIALIZER = os.environ.get("REDASH_CELERY_TASK_SERIALIZER", "json")
-CELERY_RESULT_SERIALIZER = os.environ.get("REDASH_CELERY_RESULT_SERIALIZER", "json")
-=======
 RQ_REDIS_URL = os.environ.get("RQ_REDIS_URL", _REDIS_URL)
->>>>>>> a439ab6c
 
 # The following enables periodic job (every 5 minutes) of removing unused query results.
 QUERY_RESULTS_CLEANUP_ENABLED = parse_boolean(
@@ -341,52 +316,6 @@
 
 # Query Runners
 default_query_runners = [
-<<<<<<< HEAD
-    'redash.query_runner.athena',
-    'redash.query_runner.big_query',
-    'redash.query_runner.google_spreadsheets',
-    'redash.query_runner.graphite',
-    'redash.query_runner.mongodb',
-    'redash.query_runner.couchbase',
-    'redash.query_runner.mysql',
-    'redash.query_runner.pg',
-    'redash.query_runner.url',
-    'redash.query_runner.influx_db',
-    'redash.query_runner.elasticsearch',
-    'redash.query_runner.amazon_elasticsearch',
-    'redash.query_runner.presto',
-    'redash.query_runner.databricks',
-    'redash.query_runner.hive_ds',
-    'redash.query_runner.impala_ds',
-    'redash.query_runner.vertica',
-    'redash.query_runner.clickhouse',
-    'redash.query_runner.yandex_metrica',
-    'redash.query_runner.rockset',
-    'redash.query_runner.treasuredata',
-    'redash.query_runner.sqlite',
-    'redash.query_runner.dynamodb_sql',
-    'redash.query_runner.mssql',
-    'redash.query_runner.memsql_ds',
-    'redash.query_runner.mapd',
-    'redash.query_runner.jql',
-    'redash.query_runner.google_analytics',
-    'redash.query_runner.axibase_tsd',
-    'redash.query_runner.salesforce',
-    'redash.query_runner.query_results',
-    'redash.query_runner.prometheus',
-    'redash.query_runner.qubole',
-    'redash.query_runner.db2',
-    'redash.query_runner.druid',
-    'redash.query_runner.kylin',
-    'redash.query_runner.drill',
-    'redash.query_runner.uptycs',
-    'redash.query_runner.snowflake',
-    'redash.query_runner.phoenix',
-    'redash.query_runner.json_ds',
-    'redash.query_runner.cass',
-    'redash.query_runner.dgraph',
-    'redash.query_runner.azure_kusto',
-=======
     "redash.query_runner.athena",
     "redash.query_runner.big_query",
     "redash.query_runner.google_spreadsheets",
@@ -435,7 +364,6 @@
     "redash.query_runner.exasol",
     "redash.query_runner.cloudwatch",
     "redash.query_runner.cloudwatch_insights",
->>>>>>> a439ab6c
 ]
 
 enabled_query_runners = array_from_string(
@@ -487,14 +415,6 @@
 SENTRY_ENVIRONMENT = os.environ.get("REDASH_SENTRY_ENVIRONMENT")
 
 # Client side toggles:
-<<<<<<< HEAD
-ALLOW_SCRIPTS_IN_USER_INPUT = parse_boolean(os.environ.get("REDASH_ALLOW_SCRIPTS_IN_USER_INPUT", "false"))
-DASHBOARD_REFRESH_INTERVALS = map(int, array_from_string(os.environ.get("REDASH_DASHBOARD_REFRESH_INTERVALS", "60,300,600,1800,3600,43200,86400")))
-QUERY_REFRESH_INTERVALS = map(int, array_from_string(os.environ.get("REDASH_QUERY_REFRESH_INTERVALS", "60, 300, 600, 900, 1800, 3600, 7200, 10800, 14400, 18000, 21600, 25200, 28800, 32400, 36000, 39600, 43200, 86400, 604800, 1209600, 2592000")))
-PAGE_SIZE = int(os.environ.get('REDASH_PAGE_SIZE', 50))
-PAGE_SIZE_OPTIONS = map(int, array_from_string(os.environ.get("REDASH_PAGE_SIZE_OPTIONS", "5,10,15,20,50,100")))
-TABLE_CELL_MAX_JSON_SIZE = int(os.environ.get('REDASH_TABLE_CELL_MAX_JSON_SIZE', 50000))
-=======
 ALLOW_SCRIPTS_IN_USER_INPUT = parse_boolean(
     os.environ.get("REDASH_ALLOW_SCRIPTS_IN_USER_INPUT", "false")
 )
@@ -527,7 +447,6 @@
     )
 )
 TABLE_CELL_MAX_JSON_SIZE = int(os.environ.get("REDASH_TABLE_CELL_MAX_JSON_SIZE", 50000))
->>>>>>> a439ab6c
 
 # Features:
 VERSION_CHECK = parse_boolean(os.environ.get("REDASH_VERSION_CHECK", "true"))
