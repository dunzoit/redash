<<<<<<< HEAD
from __future__ import absolute_import

=======
>>>>>>> a439ab6c
from datetime import timedelta
from functools import partial

<<<<<<< HEAD
from celery import Celery
from celery.schedules import crontab
from celery.signals import worker_process_init
from celery.utils.log import get_logger
from flask import current_app

from redash import create_app, extensions, settings

logger = get_logger(__name__)


celery = Celery('redash',
                broker=settings.CELERY_BROKER,
                broker_use_ssl=settings.CELERY_SSL_CONFIG,
                redis_backend_use_ssl=settings.CELERY_SSL_CONFIG,
                include='redash.tasks')

# The internal periodic Celery tasks to automatically schedule.
celery_schedule = {
    'refresh_queries': {
        'task': 'redash.tasks.refresh_queries',
        'schedule': timedelta(seconds=30)
    },
    'empty_schedules': {
        'task': 'redash.tasks.empty_schedules',
        'schedule': timedelta(minutes=60)
    },
    'refresh_schemas': {
        'task': 'redash.tasks.refresh_schemas',
        'schedule': timedelta(minutes=settings.SCHEMAS_REFRESH_SCHEDULE)
    },
    'sync_user_details': {
        'task': 'redash.tasks.sync_user_details',
        'schedule': timedelta(minutes=1),
    },
    'send_aggregated_errors': {
        'task': 'redash.tasks.send_aggregated_errors',
        'schedule': timedelta(minutes=settings.SEND_FAILURE_EMAIL_INTERVAL),
    }
}

if settings.VERSION_CHECK:
    celery_schedule['version_check'] = {
        'task': 'redash.tasks.version_check',
        # We need to schedule the version check to run at a random hour/minute, to spread the requests from all users
        # evenly.
        'schedule': crontab(minute=randint(0, 59), hour=randint(0, 23))
    }

if settings.QUERY_RESULTS_CLEANUP_ENABLED:
    celery_schedule['cleanup_query_results'] = {
        'task': 'redash.tasks.cleanup_query_results',
        'schedule': timedelta(minutes=5)
    }

celery_schedule.update(settings.dynamic_settings.custom_tasks())

celery.conf.update(result_backend=settings.CELERY_RESULT_BACKEND,
                   beat_schedule=celery_schedule,
                   timezone='UTC',
                   result_expires=settings.CELERY_RESULT_EXPIRES,
                   worker_log_format=settings.CELERYD_WORKER_LOG_FORMAT,
                   worker_task_log_format=settings.CELERYD_WORKER_TASK_LOG_FORMAT,
                   worker_prefetch_multiplier=settings.CELERY_WORKER_PREFETCH_MULTIPLIER,
                   accept_content=settings.CELERY_ACCEPT_CONTENT,
                   task_serializer=settings.CELERY_TASK_SERIALIZER,
                   result_serializer=settings.CELERY_RESULT_SERIALIZER)

# Create a new Task base class, that pushes a new Flask app context to allow DB connections if needed.
TaskBase = celery.Task


class ContextTask(TaskBase):
    abstract = True

    def __call__(self, *args, **kwargs):
        with current_app.app_context():
            return TaskBase.__call__(self, *args, **kwargs)


celery.Task = ContextTask


@worker_process_init.connect
def init_celery_flask_app(**kwargs):
    """Create the Flask app after forking a new worker.

    This is to make sure no resources are shared between processes.
=======
from flask import current_app
import logging

from rq import get_current_job
from rq.decorators import job as rq_job

from redash import (
    create_app,
    extensions,
    settings,
    redis_connection,
    rq_redis_connection,
)
from redash.tasks.worker import Queue as RedashQueue


default_queues = ["scheduled_queries", "queries", "periodic", "emails", "default", "schemas"]


class StatsdRecordingJobDecorator(rq_job):  # noqa
>>>>>>> a439ab6c
    """
    RQ Job Decorator mixin that uses our Queue class to ensure metrics are accurately incremented in Statsd
    """
    queue_class = RedashQueue


job = partial(StatsdRecordingJobDecorator, connection=rq_redis_connection)


class CurrentJobFilter(logging.Filter):
    def filter(self, record):
        current_job = get_current_job()

        record.job_id = current_job.id if current_job else ""
        record.job_func_name = current_job.func_name if current_job else ""

        return True


def get_job_logger(name):
    logger = logging.getLogger("rq.job." + name)

    handler = logging.StreamHandler()
    handler.formatter = logging.Formatter(settings.RQ_WORKER_JOB_LOG_FORMAT)
    handler.addFilter(CurrentJobFilter())

    logger.addHandler(handler)
    logger.propagate = False

    return logger<|MERGE_RESOLUTION|>--- conflicted
+++ resolved
@@ -1,106 +1,11 @@
-<<<<<<< HEAD
-from __future__ import absolute_import
 
-=======
->>>>>>> a439ab6c
 from datetime import timedelta
 from functools import partial
 
-<<<<<<< HEAD
-from celery import Celery
-from celery.schedules import crontab
-from celery.signals import worker_process_init
-from celery.utils.log import get_logger
-from flask import current_app
-
-from redash import create_app, extensions, settings
-
-logger = get_logger(__name__)
-
-
-celery = Celery('redash',
-                broker=settings.CELERY_BROKER,
-                broker_use_ssl=settings.CELERY_SSL_CONFIG,
-                redis_backend_use_ssl=settings.CELERY_SSL_CONFIG,
-                include='redash.tasks')
-
-# The internal periodic Celery tasks to automatically schedule.
-celery_schedule = {
-    'refresh_queries': {
-        'task': 'redash.tasks.refresh_queries',
-        'schedule': timedelta(seconds=30)
-    },
-    'empty_schedules': {
-        'task': 'redash.tasks.empty_schedules',
-        'schedule': timedelta(minutes=60)
-    },
-    'refresh_schemas': {
-        'task': 'redash.tasks.refresh_schemas',
-        'schedule': timedelta(minutes=settings.SCHEMAS_REFRESH_SCHEDULE)
-    },
-    'sync_user_details': {
-        'task': 'redash.tasks.sync_user_details',
-        'schedule': timedelta(minutes=1),
-    },
-    'send_aggregated_errors': {
-        'task': 'redash.tasks.send_aggregated_errors',
-        'schedule': timedelta(minutes=settings.SEND_FAILURE_EMAIL_INTERVAL),
-    }
-}
-
-if settings.VERSION_CHECK:
-    celery_schedule['version_check'] = {
-        'task': 'redash.tasks.version_check',
-        # We need to schedule the version check to run at a random hour/minute, to spread the requests from all users
-        # evenly.
-        'schedule': crontab(minute=randint(0, 59), hour=randint(0, 23))
-    }
-
-if settings.QUERY_RESULTS_CLEANUP_ENABLED:
-    celery_schedule['cleanup_query_results'] = {
-        'task': 'redash.tasks.cleanup_query_results',
-        'schedule': timedelta(minutes=5)
-    }
-
-celery_schedule.update(settings.dynamic_settings.custom_tasks())
-
-celery.conf.update(result_backend=settings.CELERY_RESULT_BACKEND,
-                   beat_schedule=celery_schedule,
-                   timezone='UTC',
-                   result_expires=settings.CELERY_RESULT_EXPIRES,
-                   worker_log_format=settings.CELERYD_WORKER_LOG_FORMAT,
-                   worker_task_log_format=settings.CELERYD_WORKER_TASK_LOG_FORMAT,
-                   worker_prefetch_multiplier=settings.CELERY_WORKER_PREFETCH_MULTIPLIER,
-                   accept_content=settings.CELERY_ACCEPT_CONTENT,
-                   task_serializer=settings.CELERY_TASK_SERIALIZER,
-                   result_serializer=settings.CELERY_RESULT_SERIALIZER)
-
-# Create a new Task base class, that pushes a new Flask app context to allow DB connections if needed.
-TaskBase = celery.Task
-
-
-class ContextTask(TaskBase):
-    abstract = True
-
-    def __call__(self, *args, **kwargs):
-        with current_app.app_context():
-            return TaskBase.__call__(self, *args, **kwargs)
-
-
-celery.Task = ContextTask
-
-
-@worker_process_init.connect
-def init_celery_flask_app(**kwargs):
-    """Create the Flask app after forking a new worker.
-
-    This is to make sure no resources are shared between processes.
-=======
-from flask import current_app
 import logging
-
 from rq import get_current_job
 from rq.decorators import job as rq_job
+from flask import current_app
 
 from redash import (
     create_app,
@@ -116,7 +21,6 @@
 
 
 class StatsdRecordingJobDecorator(rq_job):  # noqa
->>>>>>> a439ab6c
     """
     RQ Job Decorator mixin that uses our Queue class to ensure metrics are accurately incremented in Statsd
     """
