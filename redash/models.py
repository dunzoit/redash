--- conflicted
+++ resolved
@@ -19,16 +19,17 @@
 
 class AnonymousUser(AnonymousUserMixin):
     @property
-    def groups(self):
+    def permissions(self):
         return []
+
 
 class ApiUser(UserMixin):
     def __init__(self, api_key):
         self.id = api_key
 
     @property
-    def groups(self):
-        return ['api']
+    def permissions(self):
+        return ['view_query']
 
 
 class Group(BaseModel):
@@ -40,17 +41,10 @@
     permissions = ArrayField(peewee.CharField, default=DEFAULT_PERMISSIONS)
     tables = ArrayField(peewee.CharField)
     created_at = peewee.DateTimeField(default=datetime.datetime.now)
-<<<<<<< HEAD
 
     class Meta:
         db_table = 'groups'
 
-=======
-
-    class Meta:
-        db_table = 'groups'
-
->>>>>>> c6a41553
     def to_dict(self):
         return {
             'id': self.id,
@@ -425,14 +419,11 @@
         return u"%s" % self.id
 
 all_models = (DataSource, User, QueryResult, Query, Dashboard, Visualization, Widget, ActivityLog, Group)
-<<<<<<< HEAD
-=======
 
 
 def init_db():
     Group.insert(name='admin', permissions=['admin'], tables=['*']).execute()
     Group.insert(name='default', permissions=Group.DEFAULT_PERMISSIONS, tables=['*']).execute()
->>>>>>> c6a41553
 
 
 def create_db(create_tables, drop_tables):
@@ -447,9 +438,4 @@
         if create_tables and not model.table_exists():
             model.create_table()
 
-    
-    Group.insert(name='admin', permissions=['admin'], tables=['*']).execute()
-    Group.insert(name='api', permissions=['view_query'], tables=['*']).execute()
-    Group.insert(name='default', permissions=Group.DEFAULT_PERMISSIONS, tables=['*']).execute()
-
     db.close_db(None)