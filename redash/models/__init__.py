--- conflicted
+++ resolved
@@ -992,33 +992,6 @@
         return super(Alert, cls).get_by_id_and_org(object_id, org, Query)
 
     def evaluate(self):
-<<<<<<< HEAD
-        data = json_loads(self.query_rel.latest_query_data.data)
-
-        if data['rows'] and self.options['column'] in data['rows'][0]:
-            operators = {
-                '>': lambda v, t: v > t,
-                '>=': lambda v, t: v >= t,
-                '<': lambda v, t: v < t,
-                '<=': lambda v, t: v <= t,
-                '==': lambda v, t: v == t,
-                '!=': lambda v, t: v != t,
-
-                # backward compatibility
-                'greater than': lambda v, t: v > t,
-                'less than': lambda v, t: v < t,
-                'equals': lambda v, t: v == t,
-            }
-            should_trigger = operators.get(self.options['op'], lambda v, t: False)
-
-            value = data['rows'][0][self.options['column']]
-            threshold = self.options['value']
-
-            if should_trigger(value, threshold):
-                new_state = self.TRIGGERED_STATE
-            else:
-                new_state = self.OK_STATE
-=======
         data = self.query_rel.latest_query_data.data
 
         if data["rows"] and self.options["column"] in data["rows"][0]:
@@ -1028,7 +1001,6 @@
             threshold = self.options["value"]
 
             new_state = next_state(op, value, threshold)
->>>>>>> a439ab6c
         else:
             new_state = self.UNKNOWN_STATE
 
