import pystache
from functools import partial
from numbers import Number
from redash.utils import mustache_render, json_loads
from redash.permissions import require_access, view_only
from funcy import distinct
from dateutil.parser import parse

from six import string_types, text_type


def _pluck_name_and_value(default_column, row):
    row = {k.lower(): v for k, v in row.items()}
    name_column = "name" if "name" in row.keys() else default_column.lower()
    value_column = "value" if "value" in row.keys() else default_column.lower()

<<<<<<< HEAD
    return {"name": row[name_column], "value": text_type(row[value_column])}
=======
    return {"name": row[name_column], "value": str(row[value_column])}
>>>>>>> a439ab6c


def _load_result(query_id, org):
    from redash import models

    query = models.Query.get_by_id_and_org(query_id, org)

    if query.data_source:
        query_result = models.QueryResult.get_by_id_and_org(
            query.latest_query_data_id, org
        )
        return query_result.data
    else:
        raise QueryDetachedFromDataSourceError(query_id)


def dropdown_values(query_id, org):
    data = _load_result(query_id, org)
    first_column = data["columns"][0]["name"]
    pluck = partial(_pluck_name_and_value, first_column)
    return list(map(pluck, data["rows"]))


def join_parameter_list_values(parameters, schema):
    updated_parameters = {}
    for (key, value) in parameters.items():
        if isinstance(value, list):
            definition = next(
                (definition for definition in schema if definition["name"] == key), {}
            )
            multi_values_options = definition.get("multiValuesOptions", {})
            separator = str(multi_values_options.get("separator", ","))
            prefix = str(multi_values_options.get("prefix", ""))
            suffix = str(multi_values_options.get("suffix", ""))
            updated_parameters[key] = separator.join(
                [prefix + v + suffix for v in value]
            )
        else:
            updated_parameters[key] = value
    return updated_parameters


def _collect_key_names(nodes):
    keys = []
    for node in nodes._parse_tree:
        if isinstance(node, pystache.parser._EscapeNode):
            keys.append(node.key)
        elif isinstance(node, pystache.parser._SectionNode):
            keys.append(node.key)
            keys.extend(_collect_key_names(node.parsed))

    return distinct(keys)


def _collect_query_parameters(query):
    nodes = pystache.parse(query)
    keys = _collect_key_names(nodes)
    return keys


def _parameter_names(parameter_values):
    names = []
    for key, value in parameter_values.items():
        if isinstance(value, dict):
            for inner_key in value.keys():
                names.append("{}.{}".format(key, inner_key))
        else:
            names.append(key)

    return names


def _is_number(string):
    if isinstance(string, Number):
        return True
    else:
        try:
            float(string)
            return True
        except ValueError:
            return False


def _is_date(string):
    try:
        parse(string)
        return True
    except (ValueError, TypeError):
        return False


def _is_date_range(obj):
    try:
        return _is_date(obj["start"]) and _is_date(obj["end"])
    except (KeyError, TypeError):
        return False


def _is_value_within_options(value, dropdown_options, allow_list=False):
    if isinstance(value, list):
<<<<<<< HEAD
        return allow_list and set(map(text_type, value)).issubset(set(dropdown_options))
    return text_type(value) in dropdown_options
=======
        return allow_list and set(map(str, value)).issubset(set(dropdown_options))
    return str(value) in dropdown_options
>>>>>>> a439ab6c


class ParameterizedQuery(object):
    def __init__(self, template, schema=None, org=None):
        self.schema = schema or []
        self.org = org
        self.template = template
        self.query = template
        self.parameters = {}

    def apply(self, parameters):
        invalid_parameter_names = [
            key for (key, value) in parameters.items() if not self._valid(key, value)
        ]
        if invalid_parameter_names:
            raise InvalidParameterError(invalid_parameter_names)
        else:
            self.parameters.update(parameters)
            self.query = mustache_render(
                self.template, join_parameter_list_values(parameters, self.schema)
            )

        return self

    def _valid(self, name, value):
        if not self.schema:
            return True

        definition = next(
            (definition for definition in self.schema if definition["name"] == name),
            None,
        )

        if not definition:
            return False

        enum_options = definition.get("enumOptions")
        query_id = definition.get("queryId")
        allow_multiple_values = isinstance(definition.get("multiValuesOptions"), dict)

<<<<<<< HEAD
        if isinstance(enum_options, string_types):
            enum_options = enum_options.split('\n')

        validators = {
            "text": lambda value: isinstance(value, string_types),
=======
        if isinstance(enum_options, str):
            enum_options = enum_options.split("\n")

        validators = {
            "text": lambda value: isinstance(value, str),
>>>>>>> a439ab6c
            "number": _is_number,
            "enum": lambda value: _is_value_within_options(
                value, enum_options, allow_multiple_values
            ),
            "query": lambda value: _is_value_within_options(
                value,
                [v["value"] for v in dropdown_values(query_id, self.org)],
                allow_multiple_values,
            ),
            "date": _is_date,
            "datetime-local": _is_date,
            "datetime-with-seconds": _is_date,
            "date-range": _is_date_range,
            "datetime-range": _is_date_range,
            "datetime-range-with-seconds": _is_date_range,
        }

        validate = validators.get(definition["type"], lambda x: False)

        return validate(value)

    @property
    def is_safe(self):
        text_parameters = [param for param in self.schema if param["type"] == "text"]
        return not any(text_parameters)

    @property
    def missing_params(self):
        query_parameters = set(_collect_query_parameters(self.template))
        return set(query_parameters) - set(_parameter_names(self.parameters))

    @property
    def text(self):
        return self.query


class InvalidParameterError(Exception):
    def __init__(self, parameters):
        parameter_names = ", ".join(parameters)
        message = "The following parameter values are incompatible with their definitions: {}".format(
            parameter_names
        )
        super(InvalidParameterError, self).__init__(message)


class QueryDetachedFromDataSourceError(Exception):
    def __init__(self, query_id):
        self.query_id = query_id
        super(QueryDetachedFromDataSourceError, self).__init__(
            "This query is detached from any data source. Please select a different query."
        )<|MERGE_RESOLUTION|>--- conflicted
+++ resolved
@@ -14,11 +14,7 @@
     name_column = "name" if "name" in row.keys() else default_column.lower()
     value_column = "value" if "value" in row.keys() else default_column.lower()
 
-<<<<<<< HEAD
-    return {"name": row[name_column], "value": text_type(row[value_column])}
-=======
     return {"name": row[name_column], "value": str(row[value_column])}
->>>>>>> a439ab6c
 
 
 def _load_result(query_id, org):
@@ -119,13 +115,8 @@
 
 def _is_value_within_options(value, dropdown_options, allow_list=False):
     if isinstance(value, list):
-<<<<<<< HEAD
-        return allow_list and set(map(text_type, value)).issubset(set(dropdown_options))
-    return text_type(value) in dropdown_options
-=======
         return allow_list and set(map(str, value)).issubset(set(dropdown_options))
     return str(value) in dropdown_options
->>>>>>> a439ab6c
 
 
 class ParameterizedQuery(object):
@@ -166,19 +157,11 @@
         query_id = definition.get("queryId")
         allow_multiple_values = isinstance(definition.get("multiValuesOptions"), dict)
 
-<<<<<<< HEAD
-        if isinstance(enum_options, string_types):
-            enum_options = enum_options.split('\n')
-
-        validators = {
-            "text": lambda value: isinstance(value, string_types),
-=======
         if isinstance(enum_options, str):
             enum_options = enum_options.split("\n")
 
         validators = {
             "text": lambda value: isinstance(value, str),
->>>>>>> a439ab6c
             "number": _is_number,
             "enum": lambda value: _is_value_within_options(
                 value, enum_options, allow_multiple_values
