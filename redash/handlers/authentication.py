--- conflicted
+++ resolved
@@ -281,21 +281,6 @@
         client_config["showBeaconConsentMessage"] = True
 
     defaults = {
-<<<<<<< HEAD
-        'allowScriptsInUserInput': settings.ALLOW_SCRIPTS_IN_USER_INPUT,
-        'showPermissionsControl': current_org.get_setting("feature_show_permissions_control"),
-        'allowCustomJSVisualizations': settings.FEATURE_ALLOW_CUSTOM_JS_VISUALIZATIONS,
-        'autoPublishNamedQueries': settings.FEATURE_AUTO_PUBLISH_NAMED_QUERIES,
-        'extendedAlertOptions': settings.FEATURE_EXTENDED_ALERT_OPTIONS,
-        'mailSettingsMissing': not settings.email_server_is_configured(),
-        'dashboardRefreshIntervals': settings.DASHBOARD_REFRESH_INTERVALS,
-        'queryRefreshIntervals': settings.QUERY_REFRESH_INTERVALS,
-        'googleLoginEnabled': settings.GOOGLE_OAUTH_ENABLED,
-        'ldapLoginEnabled': settings.LDAP_LOGIN_ENABLED,
-        'pageSize': settings.PAGE_SIZE,
-        'pageSizeOptions': settings.PAGE_SIZE_OPTIONS,
-        'tableCellMaxJSONSize': settings.TABLE_CELL_MAX_JSON_SIZE,
-=======
         "allowScriptsInUserInput": settings.ALLOW_SCRIPTS_IN_USER_INPUT,
         "showPermissionsControl": current_org.get_setting(
             "feature_show_permissions_control"
@@ -307,10 +292,10 @@
         "dashboardRefreshIntervals": settings.DASHBOARD_REFRESH_INTERVALS,
         "queryRefreshIntervals": settings.QUERY_REFRESH_INTERVALS,
         "googleLoginEnabled": settings.GOOGLE_OAUTH_ENABLED,
+        "ldapLoginEnabled": settings.LDAP_LOGIN_ENABLED,
         "pageSize": settings.PAGE_SIZE,
         "pageSizeOptions": settings.PAGE_SIZE_OPTIONS,
         "tableCellMaxJSONSize": settings.TABLE_CELL_MAX_JSON_SIZE,
->>>>>>> 56b51be6
     }
 
     client_config.update(defaults)
