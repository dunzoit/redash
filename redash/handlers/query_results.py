import logging
import time

import unicodedata
from flask import make_response, request
from flask_login import current_user
from flask_restful import abort
from werkzeug.urls import url_quote
from redash import models, settings
from redash.handlers.base import BaseResource, get_object_or_404, record_event
from redash.permissions import (
    has_access,
    not_view_only,
    require_access,
    require_permission,
<<<<<<< HEAD
    view_only,
)
from redash.tasks import Job
=======
    require_any_of_permission,
    view_only,
)
from redash.tasks import QueryTask
>>>>>>> ff34dedf
from redash.tasks.queries import enqueue_query
from redash.utils import (
    collect_parameters_from_request,
    gen_query_hash,
    json_dumps,
    utcnow,
    to_filename,
)
from redash.models.parameterized_query import (
    ParameterizedQuery,
    InvalidParameterError,
    QueryDetachedFromDataSourceError,
    dropdown_values,
)
from redash.serializers import (
    serialize_query_result,
<<<<<<< HEAD
    serialize_query_result_to_csv,
    serialize_query_result_to_xlsx,
    serialize_job,
=======
    serialize_query_result_to_dsv,
    serialize_query_result_to_xlsx,
>>>>>>> ff34dedf
)


def error_response(message, http_status=400):
    return {"job": {"status": 4, "error": message}}, http_status


error_messages = {
    "unsafe_when_shared": error_response(
        "This query contains potentially unsafe parameters and cannot be executed on a shared dashboard or an embedded visualization.",
        403,
    ),
    "unsafe_on_view_only": error_response(
        "This query contains potentially unsafe parameters and cannot be executed with read-only access to this data source.",
        403,
    ),
    "no_permission": error_response(
        "You do not have permission to run queries with this data source.", 403
    ),
    "select_data_source": error_response(
        "Please select data source to run this query.", 401
    ),
}


def run_query(query, parameters, data_source, query_id, max_age=0):
    if data_source.paused:
        if data_source.pause_reason:
            message = "{} is paused ({}). Please try later.".format(
                data_source.name, data_source.pause_reason
            )
        else:
            message = "{} is paused. Please try later.".format(data_source.name)

        return error_response(message)

    try:
        query.apply(parameters)
    except (InvalidParameterError, QueryDetachedFromDataSourceError) as e:
        abort(400, message=str(e))

    if query.missing_params:
        return error_response(
            "Missing parameter value for: {}".format(", ".join(query.missing_params))
        )

    if max_age == 0:
        query_result = None
    else:
        query_result = models.QueryResult.get_latest(data_source, query.text, max_age)

    record_event(
        current_user.org,
        current_user,
        {
            "action": "execute_query",
            "cache": "hit" if query_result else "miss",
            "object_id": data_source.id,
            "object_type": "data_source",
            "query": query.text,
            "query_id": query_id,
            "parameters": parameters,
        },
    )

    if query_result:
        return {
            "query_result": serialize_query_result(
                query_result, current_user.is_api_user()
            )
        }
    else:
        job = enqueue_query(
            query.text,
            data_source,
            current_user.id,
            current_user.is_api_user(),
            metadata={
                "Username": repr(current_user)
                if current_user.is_api_user()
                else current_user.email,
                "Query ID": query_id,
            },
        )
<<<<<<< HEAD
        return serialize_job(job)
=======
        return {"job": job.to_dict()}
>>>>>>> ff34dedf


def get_download_filename(query_result, query, filetype):
    retrieved_at = query_result.retrieved_at.strftime("%Y_%m_%d")
    if query:
        filename = to_filename(query.name) if query.name != "" else str(query.id)
    else:
        filename = str(query_result.id)
    return "{}_{}.{}".format(filename, retrieved_at, filetype)


def content_disposition_filenames(attachment_filename):
    if not isinstance(attachment_filename, str):
        attachment_filename = attachment_filename.decode("utf-8")

    try:
        attachment_filename = attachment_filename.encode("ascii")
    except UnicodeEncodeError:
        filenames = {
            "filename": unicodedata.normalize("NFKD", attachment_filename).encode(
                "ascii", "ignore"
            ),
            "filename*": "UTF-8''%s" % url_quote(attachment_filename, safe=b""),
        }
    else:
        filenames = {"filename": attachment_filename}

    return filenames


class QueryResultListResource(BaseResource):
    @require_permission("execute_query")
    def post(self):
        """
        Execute a query (or retrieve recent results).

        :qparam string query: The query text to execute
        :qparam number query_id: The query object to update with the result (optional)
        :qparam number max_age: If query results less than `max_age` seconds old are available,
                                return them, otherwise execute the query; if omitted or -1, returns
                                any cached result, or executes if not available. Set to zero to
                                always execute.
        :qparam number data_source_id: ID of data source to query
        :qparam object parameters: A set of parameter values to apply to the query.
        """
        params = request.get_json(force=True)

        query = params["query"]
        max_age = params.get("max_age", -1)
        # max_age might have the value of None, in which case calling int(None) will fail
        if max_age is None:
            max_age = -1
        max_age = int(max_age)
        query_id = params.get("query_id", "adhoc")
        parameters = params.get(
            "parameters", collect_parameters_from_request(request.args)
        )

        parameterized_query = ParameterizedQuery(query, org=self.current_org)

        data_source_id = params.get("data_source_id")
        if data_source_id:
            data_source = models.DataSource.get_by_id_and_org(
                params.get("data_source_id"), self.current_org
            )
        else:
            return error_messages["select_data_source"]

        if not has_access(data_source, self.current_user, not_view_only):
            return error_messages["no_permission"]

        return run_query(
            parameterized_query, parameters, data_source, query_id, max_age
        )


ONE_YEAR = 60 * 60 * 24 * 365.25


class QueryResultDropdownResource(BaseResource):
    def get(self, query_id):
        query = get_object_or_404(
            models.Query.get_by_id_and_org, query_id, self.current_org
        )
        require_access(query.data_source, current_user, view_only)
        try:
            return dropdown_values(query_id, self.current_org)
        except QueryDetachedFromDataSourceError as e:
            abort(400, message=str(e))


class QueryDropdownsResource(BaseResource):
    def get(self, query_id, dropdown_query_id):
        query = get_object_or_404(
            models.Query.get_by_id_and_org, query_id, self.current_org
        )
        require_access(query, current_user, view_only)

        related_queries_ids = [
            p["queryId"] for p in query.parameters if p["type"] == "query"
        ]
        if int(dropdown_query_id) not in related_queries_ids:
            dropdown_query = get_object_or_404(
                models.Query.get_by_id_and_org, dropdown_query_id, self.current_org
            )
            require_access(dropdown_query.data_source, current_user, view_only)

        return dropdown_values(dropdown_query_id, self.current_org)


class QueryResultResource(BaseResource):
    @staticmethod
    def add_cors_headers(headers):
        if "Origin" in request.headers:
            origin = request.headers["Origin"]

            if set(["*", origin]) & settings.ACCESS_CONTROL_ALLOW_ORIGIN:
                headers["Access-Control-Allow-Origin"] = origin
                headers["Access-Control-Allow-Credentials"] = str(
                    settings.ACCESS_CONTROL_ALLOW_CREDENTIALS
                ).lower()

<<<<<<< HEAD
    @require_permission("view_query")
=======
    @require_any_of_permission(("view_query", "execute_query"))
>>>>>>> ff34dedf
    def options(self, query_id=None, query_result_id=None, filetype="json"):
        headers = {}
        self.add_cors_headers(headers)

        if settings.ACCESS_CONTROL_REQUEST_METHOD:
            headers[
                "Access-Control-Request-Method"
            ] = settings.ACCESS_CONTROL_REQUEST_METHOD

        if settings.ACCESS_CONTROL_ALLOW_HEADERS:
            headers[
                "Access-Control-Allow-Headers"
            ] = settings.ACCESS_CONTROL_ALLOW_HEADERS

        return make_response("", 200, headers)

<<<<<<< HEAD
    @require_permission("view_query")
=======
    @require_any_of_permission(("view_query", "execute_query"))
>>>>>>> ff34dedf
    def post(self, query_id):
        """
        Execute a saved query.

        :param number query_id: The ID of the query whose results should be fetched.
        :param object parameters: The parameter values to apply to the query.
        :qparam number max_age: If query results less than `max_age` seconds old are available,
                                return them, otherwise execute the query; if omitted or -1, returns
                                any cached result, or executes if not available. Set to zero to
                                always execute.
        """
        params = request.get_json(force=True, silent=True) or {}
        parameter_values = params.get("parameters", {})

        max_age = params.get("max_age", -1)
        # max_age might have the value of None, in which case calling int(None) will fail
        if max_age is None:
            max_age = -1
        max_age = int(max_age)

        query = get_object_or_404(
            models.Query.get_by_id_and_org, query_id, self.current_org
        )

        allow_executing_with_view_only_permissions = query.parameterized.is_safe

        if has_access(
            query, self.current_user, allow_executing_with_view_only_permissions
        ):
            return run_query(
                query.parameterized,
                parameter_values,
                query.data_source,
                query_id,
                max_age,
            )
        else:
            if not query.parameterized.is_safe:
                if current_user.is_api_user():
                    return error_messages["unsafe_when_shared"]
                else:
                    return error_messages["unsafe_on_view_only"]
            else:
                return error_messages["no_permission"]

<<<<<<< HEAD
    @require_permission("view_query")
=======
    @require_any_of_permission(("view_query", "execute_query"))
>>>>>>> ff34dedf
    def get(self, query_id=None, query_result_id=None, filetype="json"):
        """
        Retrieve query results.

        :param number query_id: The ID of the query whose results should be fetched
        :param number query_result_id: the ID of the query result to fetch
        :param string filetype: Format to return. One of 'json', 'xlsx', or 'csv'. Defaults to 'json'.

        :<json number id: Query result ID
        :<json string query: Query that produced this result
        :<json string query_hash: Hash code for query text
        :<json object data: Query output
        :<json number data_source_id: ID of data source that produced this result
        :<json number runtime: Length of execution time in seconds
        :<json string retrieved_at: Query retrieval date/time, in ISO format
        """
        # TODO:
        # This method handles two cases: retrieving result by id & retrieving result by query id.
        # They need to be split, as they have different logic (for example, retrieving by query id
        # should check for query parameters and shouldn't cache the result).
        should_cache = query_result_id is not None

        parameter_values = collect_parameters_from_request(request.args)
        max_age = int(request.args.get("maxAge", 0))

        query_result = None
        query = None

        if query_result_id:
            query_result = get_object_or_404(
                models.QueryResult.get_by_id_and_org, query_result_id, self.current_org
            )

        if query_id is not None:
            query = get_object_or_404(
                models.Query.get_by_id_and_org, query_id, self.current_org
            )

            if (
                query_result is None
                and query is not None
                and query.latest_query_data_id is not None
            ):
                query_result = get_object_or_404(
                    models.QueryResult.get_by_id_and_org,
                    query.latest_query_data_id,
                    self.current_org,
                )

            if (
                query is not None
                and query_result is not None
                and self.current_user.is_api_user()
            ):
                if query.query_hash != query_result.query_hash:
                    abort(404, message="No cached result found for this query.")

        if query_result:
            require_access(query_result.data_source, self.current_user, view_only)

            if isinstance(self.current_user, models.ApiUser):
                event = {
                    "user_id": None,
                    "org_id": self.current_org.id,
                    "action": "api_get",
                    "api_key": self.current_user.name,
                    "file_type": filetype,
                    "user_agent": request.user_agent.string,
                    "ip": request.remote_addr,
                }

                if query_id:
                    event["object_type"] = "query"
                    event["object_id"] = query_id
                else:
                    event["object_type"] = "query_result"
                    event["object_id"] = query_result_id

                self.record_event(event)

<<<<<<< HEAD
            if filetype == "json":
                response = self.make_json_response(query_result)
            elif filetype == "xlsx":
                response = self.make_excel_response(query_result)
            else:
                response = self.make_csv_response(query_result)
=======
            response_builders = {
                'json': self.make_json_response,
                'xlsx': self.make_excel_response,
                'csv': self.make_csv_response,
                'tsv': self.make_tsv_response
            }
            response = response_builders[filetype](query_result)
>>>>>>> ff34dedf

            if len(settings.ACCESS_CONTROL_ALLOW_ORIGIN) > 0:
                self.add_cors_headers(response.headers)

            if should_cache:
                response.headers.add_header(
                    "Cache-Control", "private,max-age=%d" % ONE_YEAR
                )

            filename = get_download_filename(query_result, query, filetype)

<<<<<<< HEAD
            response.headers.add_header(
                "Content-Disposition", 'attachment; filename="{}"'.format(filename)
            )
=======
            filenames = content_disposition_filenames(filename)
            response.headers.add("Content-Disposition", "attachment", **filenames)
>>>>>>> ff34dedf

            return response

        else:
            abort(404, message="No cached result found for this query.")

<<<<<<< HEAD
    def make_json_response(self, query_result):
=======
    @staticmethod
    def make_json_response(query_result):
>>>>>>> ff34dedf
        data = json_dumps({"query_result": query_result.to_dict()})
        headers = {"Content-Type": "application/json"}
        return make_response(data, 200, headers)

    @staticmethod
    def make_csv_response(query_result):
        headers = {"Content-Type": "text/csv; charset=UTF-8"}
<<<<<<< HEAD
        return make_response(serialize_query_result_to_csv(query_result), 200, headers)
=======
        return make_response(serialize_query_result_to_dsv(query_result, ","), 200, headers)

    @staticmethod
    def make_tsv_response(query_result):
        headers = {"Content-Type": "text/tab-separated-values; charset=UTF-8"}
        return make_response(serialize_query_result_to_dsv(query_result, "\t"), 200, headers)
>>>>>>> ff34dedf

    @staticmethod
    def make_excel_response(query_result):
        headers = {
            "Content-Type": "application/vnd.openxmlformats-officedocument.spreadsheetml.sheet"
        }
        return make_response(serialize_query_result_to_xlsx(query_result), 200, headers)


class JobResource(BaseResource):
    def get(self, job_id, query_id=None):
        """
        Retrieve info about a running query job.
        """
<<<<<<< HEAD
        job = Job.fetch(job_id)
        return serialize_job(job)
=======
        job = QueryTask(job_id=job_id)
        return {"job": job.to_dict()}
>>>>>>> ff34dedf

    def delete(self, job_id):
        """
        Cancel a query job in progress.
        """
        job = Job.fetch(job_id)
        job.cancel()<|MERGE_RESOLUTION|>--- conflicted
+++ resolved
@@ -13,16 +13,11 @@
     not_view_only,
     require_access,
     require_permission,
-<<<<<<< HEAD
+    require_any_of_permission,
+    view_only,
     view_only,
 )
 from redash.tasks import Job
-=======
-    require_any_of_permission,
-    view_only,
-)
-from redash.tasks import QueryTask
->>>>>>> ff34dedf
 from redash.tasks.queries import enqueue_query
 from redash.utils import (
     collect_parameters_from_request,
@@ -39,14 +34,9 @@
 )
 from redash.serializers import (
     serialize_query_result,
-<<<<<<< HEAD
-    serialize_query_result_to_csv,
+    serialize_query_result_to_dsv,
     serialize_query_result_to_xlsx,
     serialize_job,
-=======
-    serialize_query_result_to_dsv,
-    serialize_query_result_to_xlsx,
->>>>>>> ff34dedf
 )
 
 
@@ -131,11 +121,7 @@
                 "Query ID": query_id,
             },
         )
-<<<<<<< HEAD
         return serialize_job(job)
-=======
-        return {"job": job.to_dict()}
->>>>>>> ff34dedf
 
 
 def get_download_filename(query_result, query, filetype):
@@ -258,11 +244,7 @@
                     settings.ACCESS_CONTROL_ALLOW_CREDENTIALS
                 ).lower()
 
-<<<<<<< HEAD
-    @require_permission("view_query")
-=======
     @require_any_of_permission(("view_query", "execute_query"))
->>>>>>> ff34dedf
     def options(self, query_id=None, query_result_id=None, filetype="json"):
         headers = {}
         self.add_cors_headers(headers)
@@ -279,11 +261,7 @@
 
         return make_response("", 200, headers)
 
-<<<<<<< HEAD
-    @require_permission("view_query")
-=======
     @require_any_of_permission(("view_query", "execute_query"))
->>>>>>> ff34dedf
     def post(self, query_id):
         """
         Execute a saved query.
@@ -329,11 +307,7 @@
             else:
                 return error_messages["no_permission"]
 
-<<<<<<< HEAD
-    @require_permission("view_query")
-=======
     @require_any_of_permission(("view_query", "execute_query"))
->>>>>>> ff34dedf
     def get(self, query_id=None, query_result_id=None, filetype="json"):
         """
         Retrieve query results.
@@ -414,14 +388,6 @@
 
                 self.record_event(event)
 
-<<<<<<< HEAD
-            if filetype == "json":
-                response = self.make_json_response(query_result)
-            elif filetype == "xlsx":
-                response = self.make_excel_response(query_result)
-            else:
-                response = self.make_csv_response(query_result)
-=======
             response_builders = {
                 'json': self.make_json_response,
                 'xlsx': self.make_excel_response,
@@ -429,7 +395,6 @@
                 'tsv': self.make_tsv_response
             }
             response = response_builders[filetype](query_result)
->>>>>>> ff34dedf
 
             if len(settings.ACCESS_CONTROL_ALLOW_ORIGIN) > 0:
                 self.add_cors_headers(response.headers)
@@ -441,26 +406,16 @@
 
             filename = get_download_filename(query_result, query, filetype)
 
-<<<<<<< HEAD
-            response.headers.add_header(
-                "Content-Disposition", 'attachment; filename="{}"'.format(filename)
-            )
-=======
             filenames = content_disposition_filenames(filename)
             response.headers.add("Content-Disposition", "attachment", **filenames)
->>>>>>> ff34dedf
 
             return response
 
         else:
             abort(404, message="No cached result found for this query.")
 
-<<<<<<< HEAD
-    def make_json_response(self, query_result):
-=======
     @staticmethod
     def make_json_response(query_result):
->>>>>>> ff34dedf
         data = json_dumps({"query_result": query_result.to_dict()})
         headers = {"Content-Type": "application/json"}
         return make_response(data, 200, headers)
@@ -468,16 +423,12 @@
     @staticmethod
     def make_csv_response(query_result):
         headers = {"Content-Type": "text/csv; charset=UTF-8"}
-<<<<<<< HEAD
-        return make_response(serialize_query_result_to_csv(query_result), 200, headers)
-=======
         return make_response(serialize_query_result_to_dsv(query_result, ","), 200, headers)
 
     @staticmethod
     def make_tsv_response(query_result):
         headers = {"Content-Type": "text/tab-separated-values; charset=UTF-8"}
         return make_response(serialize_query_result_to_dsv(query_result, "\t"), 200, headers)
->>>>>>> ff34dedf
 
     @staticmethod
     def make_excel_response(query_result):
@@ -492,13 +443,8 @@
         """
         Retrieve info about a running query job.
         """
-<<<<<<< HEAD
         job = Job.fetch(job_id)
         return serialize_job(job)
-=======
-        job = QueryTask(job_id=job_id)
-        return {"job": job.to_dict()}
->>>>>>> ff34dedf
 
     def delete(self, job_id):
         """
